--- conflicted
+++ resolved
@@ -35,15 +35,7 @@
   declare_parameter("app_license", rclcpp::ParameterValue(""));
   declare_parameter("developer_account", rclcpp::ParameterValue(""));
   declare_parameter("baudrate", rclcpp::ParameterValue(""));
-<<<<<<< HEAD
-  std::string ros_pkg_path =
-      ament_index_cpp::get_package_share_directory("psdk_wrapper");
-  std::string default_config_file = ros_pkg_path + "/cfg/link_config.json";
-  declare_parameter("link_config_file_path",
-                    rclcpp::ParameterValue(default_config_file));
-=======
   declare_parameter("link_config_file_path", rclcpp::ParameterValue(""));
->>>>>>> 620255ba
   declare_parameter("mandatory_modules.telemetry",
                     rclcpp::ParameterValue(true));
   declare_parameter("mandatory_modules.flight_control",
