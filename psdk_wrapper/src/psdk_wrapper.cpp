--- conflicted
+++ resolved
@@ -80,46 +80,27 @@
   {
     return CallbackReturn::FAILURE;
   }
-<<<<<<< HEAD
+
+  return CallbackReturn::SUCCESS;
+}
+
+PSDKWrapper::CallbackReturn
+PSDKWrapper::on_activate(const rclcpp_lifecycle::State &state)
+{
+  (void)state;
+  RCLCPP_INFO(get_logger(), "Activating PSDKWrapper");
+
   T_DjiUserInfo user_info;
   set_user_info(&user_info);
 
   if (!init(&user_info))
   {
+    rclcpp::shutdown();
     return CallbackReturn::FAILURE;
   }
+
   if (!init_telemetry() || !init_flight_control() || !init_camera_manager() ||
       !init_gimbal_manager() || !init_liveview() || !init_hms())
-  {
-    return CallbackReturn::FAILURE;
-  }
-  initialize_ros_elements();
-  current_state_.initialize_state();
-=======
->>>>>>> c5671890
-
-  return CallbackReturn::SUCCESS;
-}
-
-PSDKWrapper::CallbackReturn
-PSDKWrapper::on_activate(const rclcpp_lifecycle::State &state)
-{
-  (void)state;
-  RCLCPP_INFO(get_logger(), "Activating PSDKWrapper");
-
-<<<<<<< HEAD
-=======
-  T_DjiUserInfo user_info;
-  set_user_info(&user_info);
-
-  if (!init(&user_info))
-  {
-    rclcpp::shutdown();
-    return CallbackReturn::FAILURE;
-  }
-
-  if (!init_telemetry() || !init_flight_control() || !init_camera_manager() ||
-      !init_gimbal_manager() || !init_liveview())
   {
     rclcpp::shutdown();
     return CallbackReturn::FAILURE;
@@ -128,7 +109,7 @@
   // Initialize and activate ROS elements only after the DJI modules are
   // initialized
   initialize_ros_elements();
->>>>>>> c5671890
+  current_state_.initialize_state();
   activate_ros_elements();
 
   if (params_.publish_transforms)
