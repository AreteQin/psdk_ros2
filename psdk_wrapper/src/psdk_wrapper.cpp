--- conflicted
+++ resolved
@@ -56,6 +56,7 @@
   declare_parameter("data_frequency.angular_velocity", 1);
   declare_parameter("data_frequency.position", 1);
   declare_parameter("data_frequency.altitude", 1);
+  declare_parameter("data_frequency.altitude", 1);
   declare_parameter("data_frequency.gps_fused_position", 1);
   declare_parameter("data_frequency.gps_data", 1);
   declare_parameter("data_frequency.rtk_data", 1);
@@ -80,8 +81,6 @@
   {
     return CallbackReturn::FAILURE;
   }
-<<<<<<< HEAD
-=======
 
   return CallbackReturn::SUCCESS;
 }
@@ -92,7 +91,6 @@
   (void)state;
   RCLCPP_INFO(get_logger(), "Activating PSDKWrapper");
 
->>>>>>> c5671890
   T_DjiUserInfo user_info;
   set_user_info(&user_info);
 
@@ -101,40 +99,24 @@
     rclcpp::shutdown();
     return CallbackReturn::FAILURE;
   }
-<<<<<<< HEAD
-=======
-
->>>>>>> c5671890
+
   if (!init_telemetry() || !init_flight_control() || !init_camera_manager() ||
       !init_gimbal_manager() || !init_liveview())
   {
     rclcpp::shutdown();
     return CallbackReturn::FAILURE;
   }
-  initialize_ros_elements();
-  current_state_.initialize_state();
-
-  return CallbackReturn::SUCCESS;
-}
-
-PSDKWrapper::CallbackReturn
-PSDKWrapper::on_activate(const rclcpp_lifecycle::State &state)
-{
-  (void)state;
-  RCLCPP_INFO(get_logger(), "Activating PSDKWrapper");
-
-  activate_ros_elements();
 
   // Initialize and activate ROS elements only after the DJI modules are
   // initialized
   initialize_ros_elements();
+  current_state_.initialize_state();
   activate_ros_elements();
 
   if (params_.publish_transforms)
   {
     publish_static_transforms();
   }
-
   subscribe_psdk_topics();
   return CallbackReturn::SUCCESS;
 }
