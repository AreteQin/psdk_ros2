--- conflicted
+++ resolved
@@ -19,8 +19,6 @@
 
       # Set the path to the link_config file if different from the default
       # link_config_file_path: "/absolute/path/to/your/file.json"
-<<<<<<< HEAD
-=======
 
       # Mandatory modules to be initialized, choose among: telemetry, 
       # flight_control, camera, gimbal, liveview. Be aware that some modules might 
@@ -32,7 +30,6 @@
         camera: true
         gimbal: true
         liveview: true
->>>>>>> 5f9bd347
   
       data_frequency: # Options are: 1, 5, 10, 50, 100, 200, 400 Hz 
         imu: 100
