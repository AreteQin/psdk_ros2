--- conflicted
+++ resolved
@@ -62,14 +62,9 @@
 
     void writeNewImageWithLock(uint8_t *buf, int bufSize, int width,
                                int height);
-<<<<<<< HEAD
     bool getNewImageWithLock(
       CameraRGBImage &copyOfImage, //NOLINT
       int timeoutMilliSec); 
-=======
-    bool getNewImageWithLock(CameraRGBImage &copyOfImage,
-                             int timeoutMilliSec);  // NOLINT
->>>>>>> 16ed23ff
 
    private:
     pthread_mutex_t m_mutex;
