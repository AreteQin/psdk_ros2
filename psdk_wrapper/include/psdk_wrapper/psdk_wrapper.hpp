--- conflicted
+++ resolved
@@ -235,11 +235,8 @@
     std::string map_frame;
     std::string gimbal_frame;
     std::string camera_frame;
-<<<<<<< HEAD
     bool add_namespace_to_tf;
-=======
     std::string hms_return_codes_path;
->>>>>>> 833c9064
     bool publish_transforms;
     int imu_frequency;
     int attitude_frequency;
