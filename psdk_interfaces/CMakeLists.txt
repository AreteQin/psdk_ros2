cmake_minimum_required(VERSION 3.5)
project(psdk_interfaces)

# Default to C99
if(NOT CMAKE_C_STANDARD)
  set(CMAKE_C_STANDARD 99)
endif()

# Default to C++14
if(NOT CMAKE_CXX_STANDARD)
  set(CMAKE_CXX_STANDARD 14)
endif()

if(CMAKE_COMPILER_IS_GNUCXX OR CMAKE_CXX_COMPILER_ID MATCHES "Clang")
  add_compile_options(-Wall -Wextra -Wpedantic)
endif()

# find dependencies
find_package(ament_cmake REQUIRED)
find_package(rosidl_default_generators REQUIRED)
find_package(std_msgs REQUIRED)
find_package(geometry_msgs REQUIRED)
find_package(std_srvs REQUIRED)

rosidl_generate_interfaces(${PROJECT_NAME}
  "msg/DisplayMode.msg"
  "msg/FlightAnomaly.msg"
  "msg/GimbalStatus.msg"
  "msg/HomePosition.msg"
  "msg/PositionFused.msg"
  "msg/GPSDetails.msg"
  "msg/RelativeObstacleInfo.msg"
  "msg/SDKCtrlInfo.msg"
  "msg/GimbalRotation.msg"
  "msg/RTKYaw.msg"
  "msg/FlightStatus.msg"
  "msg/RCConnectionStatus.msg"
  "msg/ControlMode.msg"
<<<<<<< HEAD
  "msg/HmsInfoMsg.msg"
  "msg/HmsInfoTable.msg"
=======
  "msg/SingleBatteryInfo.msg"
>>>>>>> 94927121
  "srv/CameraGetType.srv"
  "srv/CameraSetExposureModeEV.srv"
  "srv/CameraGetExposureModeEV.srv"
  "srv/CameraSetShutterSpeed.srv"
  "srv/CameraGetShutterSpeed.srv"
  "srv/CameraSetISO.srv"
  "srv/CameraGetISO.srv"
  "srv/CameraSetFocusTarget.srv"
  "srv/CameraGetFocusTarget.srv"
  "srv/CameraSetFocusMode.srv"
  "srv/CameraGetFocusMode.srv"
  "srv/CameraSetOpticalZoom.srv"
  "srv/CameraGetOpticalZoom.srv"
  "srv/CameraSetInfraredZoom.srv"
  "srv/CameraSetAperture.srv"
  "srv/CameraGetAperture.srv"
  "srv/CameraShootSinglePhoto.srv"
  "srv/CameraShootBurstPhoto.srv"
  "srv/CameraShootAEBPhoto.srv"
  "srv/CameraShootIntervalPhoto.srv"
  "srv/CameraStopShootPhoto.srv"
  "srv/CameraRecordVideo.srv"
  "srv/CameraGetLaserRangingInfo.srv"
  "srv/CameraDownloadFileList.srv"
  "srv/CameraDownloadFileByIndex.srv"
  "srv/CameraDeleteFileByIndex.srv"
  "srv/CameraSetupStreaming.srv"
  "srv/GimbalSetMode.srv"
  "srv/GimbalReset.srv"
  "srv/SetHomeFromGPS.srv"
  "srv/SetGoHomeAltitude.srv"
  "srv/GetGoHomeAltitude.srv"
  "srv/SetObstacleAvoidance.srv"
  "srv/GetObstacleAvoidance.srv"
  DEPENDENCIES std_msgs geometry_msgs
)

if(BUILD_TESTING)
  find_package(ament_lint_auto REQUIRED)
  # the following line skips the linter which checks for copyrights
  # uncomment the line when a copyright and license is not present in all source files
  #set(ament_cmake_copyright_FOUND TRUE)
  # the following line skips cpplint (only works in a git repo)
  # uncomment the line when this package is not in a git repo
  #set(ament_cmake_cpplint_FOUND TRUE)
  ament_lint_auto_find_test_dependencies()
endif()

ament_package()<|MERGE_RESOLUTION|>--- conflicted
+++ resolved
@@ -36,12 +36,9 @@
   "msg/FlightStatus.msg"
   "msg/RCConnectionStatus.msg"
   "msg/ControlMode.msg"
-<<<<<<< HEAD
   "msg/HmsInfoMsg.msg"
   "msg/HmsInfoTable.msg"
-=======
   "msg/SingleBatteryInfo.msg"
->>>>>>> 94927121
   "srv/CameraGetType.srv"
   "srv/CameraSetExposureModeEV.srv"
   "srv/CameraGetExposureModeEV.srv"
@@ -81,12 +78,13 @@
 
 if(BUILD_TESTING)
   find_package(ament_lint_auto REQUIRED)
+
   # the following line skips the linter which checks for copyrights
   # uncomment the line when a copyright and license is not present in all source files
-  #set(ament_cmake_copyright_FOUND TRUE)
+  # set(ament_cmake_copyright_FOUND TRUE)
   # the following line skips cpplint (only works in a git repo)
   # uncomment the line when this package is not in a git repo
-  #set(ament_cmake_cpplint_FOUND TRUE)
+  # set(ament_cmake_cpplint_FOUND TRUE)
   ament_lint_auto_find_test_dependencies()
 endif()
 
