--- conflicted
+++ resolved
@@ -31,12 +31,6 @@
   return true;
 }
 
-<<<<<<< HEAD
-// Implementation of the
-T_DjiReturnCode
-c_callback_wrapper(const uint8_t *data, uint16_t dataSize,
-                   const T_DjiDataTimestamp *timestamp)
-=======
 void
 PSDKWrapper::set_local_altitude_reference(const float altitude)
 {
@@ -69,7 +63,6 @@
 T_DjiReturnCode
 c_position_vo_callback(const uint8_t *data, uint16_t dataSize,
                        const T_DjiDataTimestamp *timestamp)
->>>>>>> afd18c9b
 {
   return global_ptr_->position_vo_callback(data, dataSize, timestamp);
 }
@@ -247,20 +240,12 @@
   R_FLU2ENU.getRotation(current_quat_FLU2ENU);
 
   geometry_msgs::msg::QuaternionStamped quaternion_msg;
-<<<<<<< HEAD
-  quaternion_msg.header.stamp.sec = timestamp->millisecond;
-  quaternion_msg.quaternion.w = quaternion->q0;
-  quaternion_msg.quaternion.x = quaternion->q1;
-  quaternion_msg.quaternion.y = quaternion->q2;
-  quaternion_msg.quaternion.z = quaternion->q3;
-=======
   quaternion_msg.header.stamp = this->get_clock()->now();
   quaternion_msg.header.frame_id = body_frame_;
   quaternion_msg.quaternion.w = current_quat_FLU2ENU.getW();
   quaternion_msg.quaternion.x = current_quat_FLU2ENU.getX();
   quaternion_msg.quaternion.y = current_quat_FLU2ENU.getY();
   quaternion_msg.quaternion.z = current_quat_FLU2ENU.getZ();
->>>>>>> afd18c9b
   attitude_pub_->publish(quaternion_msg);
   return DJI_ERROR_SYSTEM_MODULE_CODE_SUCCESS;
 }
@@ -790,11 +775,6 @@
 PSDKWrapper::subscribe_psdk_topics()
 {
   T_DjiReturnCode return_code;
-<<<<<<< HEAD
-  return_code = DjiFcSubscription_SubscribeTopic(DJI_FC_SUBSCRIPTION_TOPIC_QUATERNION,
-                                                 DJI_DATA_SUBSCRIPTION_TOPIC_10_HZ,
-                                                 c_callback_wrapper);
-=======
   if (params_.imu_frequency > 0) {
     return_code = DjiFcSubscription_SubscribeTopic(DJI_FC_SUBSCRIPTION_TOPIC_HARD_SYNC,
                                                    get_frequency(params_.imu_frequency),
@@ -1092,35 +1072,17 @@
                    return_code);
     }
   }
->>>>>>> afd18c9b
 }
 
 void
 PSDKWrapper::unsubscribe_psdk_topics()
 {
-<<<<<<< HEAD
-  T_DjiReturnCode return_code =
-      DjiFcSubscription_UnSubscribeTopic(DJI_FC_SUBSCRIPTION_TOPIC_QUATERNION);
-}
-
-void
-PSDKWrapper::set_topic_frequency(std::vector<Telemetry::DJITopic> *topics,
-                                 const int frequency)
-{
-  for (auto &topic : *topics) {
-    if (frequency <= topic.max_freq) {
-      topic.freq = get_frequency(frequency);
-    }
-    else {
-      topic.freq = get_frequency(topic.max_freq);
-=======
   for (auto topic : utils::topics_to_subscribe) {
     T_DjiReturnCode return_code;
     return_code = DjiFcSubscription_UnSubscribeTopic(topic.label);
     if (return_code != DJI_ERROR_SYSTEM_MODULE_CODE_SUCCESS) {
       RCLCPP_ERROR(get_logger(), "Could not unsubscribe successfully from topic %d",
                    topic.label);
->>>>>>> afd18c9b
     }
   }
 }
