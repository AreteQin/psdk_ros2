/* Copyright (C) 2023 Unmanned Life - All Rights Reserved
 *
 * This file is part of the `umd_psdk_wrapper` source code package and is subject to
 * the terms and conditions defined in the file LICENSE.txt contained therein.
 */
/**
 * @file psdk_wrapper.cpp
 *
 * @brief
 *
 * @author Bianca Bendris
 * Contact: bianca@unmanned.life
 *
 */

#include "umd_psdk_wrapper/psdk_wrapper.hpp"

using namespace std::placeholders;  // NOLINT

namespace umd_psdk {

using namespace std::placeholders; 


PSDKWrapper::PSDKWrapper(const std::string &node_name)
    : nav2_util::LifecycleNode(node_name, "", rclcpp::NodeOptions())
{
  RCLCPP_INFO(get_logger(), "Creating Constructor PSDKWrapper");
  declare_parameter("app_name", rclcpp::ParameterValue(""));
  declare_parameter("app_id", rclcpp::ParameterValue(""));
  declare_parameter("app_key", rclcpp::ParameterValue(""));
  declare_parameter("app_license", rclcpp::ParameterValue(""));
  declare_parameter("developer_account", rclcpp::ParameterValue(""));
  declare_parameter("baudrate", rclcpp::ParameterValue(""));
  declare_parameter("hardware_connection", rclcpp::ParameterValue(""));
  declare_parameter("uart_dev_1", rclcpp::ParameterValue(""));
  declare_parameter("uart_dev_2", rclcpp::ParameterValue(""));

  declare_parameter("data_frequency.imu", 1);
  declare_parameter("data_frequency.timestamp", 1);
  declare_parameter("data_frequency.attitude", 1);
  declare_parameter("data_frequency.acceleration", 1);
  declare_parameter("data_frequency.velocity", 1);
  declare_parameter("data_frequency.angular_velocity", 1);
  declare_parameter("data_frequency.position", 1);
  declare_parameter("data_frequency.gps_data", 1);
  declare_parameter("data_frequency.rtk_data", 1);
  declare_parameter("data_frequency.magnetometer", 1);
  declare_parameter("data_frequency.rc_channels_data", 1);
  declare_parameter("data_frequency.gimbal_data", 1);
  declare_parameter("data_frequency.flight_status", 1);
  declare_parameter("data_frequency.battery_level", 1);
  declare_parameter("data_frequency.control_information", 1);
}
PSDKWrapper::~PSDKWrapper() {}

nav2_util::CallbackReturn
PSDKWrapper::on_configure(const rclcpp_lifecycle::State &state)
{
  (void)state;
  RCLCPP_INFO(get_logger(), "Configuring PSDKWrapper");
  load_parameters();
  if (!set_environment()) {
    return nav2_util::CallbackReturn::FAILURE;
  }
<<<<<<< HEAD
=======
  initialize_ros_elements();
>>>>>>> afd18c9b

  initialize_ros_elements();
  
  return nav2_util::CallbackReturn::SUCCESS;
}

nav2_util::CallbackReturn
PSDKWrapper::on_activate(const rclcpp_lifecycle::State &state)
{
  (void)state;
  RCLCPP_INFO(get_logger(), "Activating PSDKWrapper");

  T_DjiUserInfo user_info;
  set_user_info(&user_info);

  if (!init(&user_info)) {
    return nav2_util::CallbackReturn::FAILURE;
  }

  activate_ros_elements();

  if (!init_telemetry() || !init_flight_control()) {
    return nav2_util::CallbackReturn::FAILURE;
  }

  subscribe_psdk_topics();

  if(!init_camera_manager()){
    return nav2_util::CallbackReturn::FAILURE;
  }
  if(!init_liveview_manager()){
    return nav2_util::CallbackReturn::FAILURE;
  }
  if(!init_gimbal_manager()){
    return nav2_util::CallbackReturn::FAILURE;
  }
  createBond();
  return nav2_util::CallbackReturn::SUCCESS;
}

nav2_util::CallbackReturn
PSDKWrapper::on_deactivate(const rclcpp_lifecycle::State &state)
{
  (void)state;
  RCLCPP_INFO(get_logger(), "Deactivating PSDKWrapper");
<<<<<<< HEAD
  (void)state;
=======
  unsubscribe_psdk_topics();
>>>>>>> afd18c9b
  deactivate_ros_elements();

  destroyBond();
  return nav2_util::CallbackReturn::SUCCESS;
}

nav2_util::CallbackReturn
PSDKWrapper::on_cleanup(const rclcpp_lifecycle::State &state)
{
  (void)state;
  RCLCPP_INFO(get_logger(), "Cleaning up PSDKWrapper");
  (void)state;
  clean_ros_elements();
<<<<<<< HEAD

  unsubscribe_psdk_topics();

=======
>>>>>>> afd18c9b
  return nav2_util::CallbackReturn::SUCCESS;
}

nav2_util::CallbackReturn
PSDKWrapper::on_shutdown(const rclcpp_lifecycle::State &state)
{
  (void)state;
  int deinit_result =
      DjiFlightController_Deinit() ^ DjiFcSubscription_DeInit() ^ DjiCore_DeInit();
  if (deinit_result != DJI_ERROR_SYSTEM_MODULE_CODE_SUCCESS) {
    return nav2_util::CallbackReturn::FAILURE;
  }
  global_ptr_.reset();
  RCLCPP_INFO(get_logger(), "Shutting down PSDKWrapper");
  return nav2_util::CallbackReturn::SUCCESS;
}

bool
PSDKWrapper::set_environment()
{
  RCLCPP_INFO(get_logger(), "Setting environment");
  T_DjiReturnCode return_code;
  T_DjiOsalHandler osal_handler;
  T_DjiHalUartHandler uart_handler;
  T_DjiFileSystemHandler file_system_handler;
  T_DjiSocketHandler socket_handler;

  socket_handler.Socket = Osal_Socket;
  socket_handler.Bind = Osal_Bind;
  socket_handler.Close = Osal_Close;
  socket_handler.UdpSendData = Osal_UdpSendData;
  socket_handler.UdpRecvData = Osal_UdpRecvData;
  socket_handler.TcpListen = Osal_TcpListen;
  socket_handler.TcpAccept = Osal_TcpAccept;
  socket_handler.TcpConnect = Osal_TcpConnect;
  socket_handler.TcpSendData = Osal_TcpSendData;
  socket_handler.TcpRecvData = Osal_TcpRecvData;

  osal_handler.TaskCreate = Osal_TaskCreate;
  osal_handler.TaskDestroy = Osal_TaskDestroy;
  osal_handler.TaskSleepMs = Osal_TaskSleepMs;
  osal_handler.MutexCreate = Osal_MutexCreate;
  osal_handler.MutexDestroy = Osal_MutexDestroy;
  osal_handler.MutexLock = Osal_MutexLock;
  osal_handler.MutexUnlock = Osal_MutexUnlock;
  osal_handler.SemaphoreCreate = Osal_SemaphoreCreate;
  osal_handler.SemaphoreDestroy = Osal_SemaphoreDestroy;
  osal_handler.SemaphoreWait = Osal_SemaphoreWait;
  osal_handler.SemaphoreTimedWait = Osal_SemaphoreTimedWait;
  osal_handler.SemaphorePost = Osal_SemaphorePost;
  osal_handler.Malloc = Osal_Malloc;
  osal_handler.Free = Osal_Free;
  osal_handler.GetTimeMs = Osal_GetTimeMs;
  osal_handler.GetTimeUs = Osal_GetTimeUs;

  uart_handler.UartInit = HalUart_Init;
  uart_handler.UartDeInit = HalUart_DeInit;
  uart_handler.UartWriteData = HalUart_WriteData;
  uart_handler.UartReadData = HalUart_ReadData;
  uart_handler.UartGetStatus = HalUart_GetStatus;

  file_system_handler.FileOpen = Osal_FileOpen;
  file_system_handler.FileClose = Osal_FileClose;
  file_system_handler.FileWrite = Osal_FileWrite;
  file_system_handler.FileRead = Osal_FileRead;
  file_system_handler.FileSync = Osal_FileSync;
  file_system_handler.FileSeek = Osal_FileSeek;
  file_system_handler.DirOpen = Osal_DirOpen;
  file_system_handler.DirClose = Osal_DirClose;
  file_system_handler.DirRead = Osal_DirRead;
  file_system_handler.Mkdir = Osal_Mkdir;
  file_system_handler.Unlink = Osal_Unlink;
  file_system_handler.Rename = Osal_Rename;
  file_system_handler.Stat = Osal_Stat;

  return_code = DjiPlatform_RegOsalHandler(&osal_handler);
  if (return_code != DJI_ERROR_SYSTEM_MODULE_CODE_SUCCESS) {
    RCLCPP_ERROR(get_logger(), "Register OSAL handler error. Error code is: %ld",
                 return_code);
    return false;
  }
  RCLCPP_INFO(get_logger(), "Registered OSAL handler");

  return_code = DjiPlatform_RegHalUartHandler(&uart_handler);
  if (return_code != DJI_ERROR_SYSTEM_MODULE_CODE_SUCCESS) {
    RCLCPP_ERROR(get_logger(), "Register HAL handler error. Error code is: %ld",
                 return_code);
    return false;
  }
  RCLCPP_INFO(get_logger(), "Registered HAL handler");

#if (HARDWARE_CONNECTION == DJI_USE_UART_AND_USB_BULK_DEVICE)
  RCLCPP_INFO(get_logger(), "Using DJI_USE_UART_AND_USB_BULK_DEVICE");
  T_DjiHalUsbBulkHandler usb_bulk_handler;
  usb_bulk_handler.UsbBulkInit = HalUsbBulk_Init;
  usb_bulk_handler.UsbBulkDeInit = HalUsbBulk_DeInit;
  usb_bulk_handler.UsbBulkWriteData = HalUsbBulk_WriteData;
  usb_bulk_handler.UsbBulkReadData = HalUsbBulk_ReadData;
  usb_bulk_handler.UsbBulkGetDeviceInfo = HalUsbBulk_GetDeviceInfo;
  return_code = DjiPlatform_RegHalUsbBulkHandler(&usb_bulk_handler);
  if (return_code != DJI_ERROR_SYSTEM_MODULE_CODE_SUCCESS) {
    RCLCPP_ERROR(get_logger(),
                 "Register HAL USB BULK handler error. Error code is: %ld",
                 return_code);
    return false;
  }
#elif (HARDWARE_CONNECTION == DJI_USE_UART_AND_NETWORK_DEVICE)
  RCLCPP_INFO(get_logger(), "Using DJI_USE_UART_AND_NETWORK_DEVICE");
  T_DjiHalNetworkHandler network_handler;
  network_handler.NetworkInit = HalNetWork_Init;
  network_handler.NetworkDeInit = HalNetWork_DeInit;
  network_handler.NetworkGetDeviceInfo = HalNetWork_GetDeviceInfo;
  return_code = DjiPlatform_RegHalNetworkHandler(&network_handler);
  if (return_code != DJI_ERROR_SYSTEM_MODULE_CODE_SUCCESS) {
    RCLCPP_ERROR(get_logger(), "Register HAL Network handler error. Error code is: %ld",
                 return_code);
  }
#elif (HARDWARE_CONNECTION == DJI_USE_ONLY_UART)
  RCLCPP_INFO(get_logger(), "Using DJI_USE_ONLY_UART");
  /*!< Attention: Only use uart hardware connection.
   */
#endif

  // Attention: if you want to use camera stream view function, please uncomment it.
  return_code = DjiPlatform_RegSocketHandler(&socket_handler);
  if (return_code != DJI_ERROR_SYSTEM_MODULE_CODE_SUCCESS) {
    RCLCPP_ERROR(get_logger(), "Register OSAL SOCKET handler error. Error code is: %ld",
                 return_code);
    return false;
  }

  return_code = DjiPlatform_RegFileSystemHandler(&file_system_handler);
  if (return_code != DJI_ERROR_SYSTEM_MODULE_CODE_SUCCESS) {
    RCLCPP_ERROR(get_logger(),
                 "Register OSAL filesystem handler error.Error code is: %ld",
                 return_code);
    return false;
  }
  RCLCPP_INFO(get_logger(), "Environment has been set!");
  return true;
}

void
PSDKWrapper::load_parameters()
{
  RCLCPP_INFO(get_logger(), "Loading parameters");
  if (!get_parameter("app_name", params_.app_name)) {
    RCLCPP_ERROR(get_logger(), "app_name param not defined");
    exit(-1);
  }
  if (!get_parameter("app_id", params_.app_id)) {
    RCLCPP_ERROR(get_logger(), "app_id param not defined");
    exit(-1);
  }
  if (!get_parameter("app_key", params_.app_key)) {
    RCLCPP_ERROR(get_logger(), "app_key param not defined");
    exit(-1);
  }
  if (!get_parameter("app_license", params_.app_license)) {
    RCLCPP_ERROR(get_logger(), "app_license param not defined");
    exit(-1);
  }
  if (!get_parameter("developer_account", params_.developer_account)) {
    RCLCPP_ERROR(get_logger(), "developer_account param not defined");
    exit(-1);
  }
  if (!get_parameter("baudrate", params_.baudrate)) {
    RCLCPP_ERROR(get_logger(), "baudrate param not defined");
    exit(-1);
  }
  RCLCPP_INFO(get_logger(), "Baudrate: %s", params_.baudrate.c_str());
  if (!get_parameter("hardware_connection", params_.hardware_connection)) {
    RCLCPP_ERROR(get_logger(), "hardware_connection param not defined");
    exit(-1);
  }
#define HARDWARE_CONNECTION params_.hardware_connection;
  RCLCPP_INFO(get_logger(), "Hardware connection: %s",
              params_.hardware_connection.c_str());

  if (!get_parameter("uart_dev_1", params_.uart_dev_1)) {
    RCLCPP_ERROR(get_logger(), "uart_dev_1 param not defined");
    exit(-1);
  }
  const char *name = "UART_DEV_1";
  setenv(name, params_.uart_dev_1.c_str(), 1);
  RCLCPP_INFO(get_logger(), "Uart dev 1: %s", params_.uart_dev_1.c_str());

  if (!get_parameter("uart_dev_2", params_.uart_dev_2)) {
    RCLCPP_ERROR(get_logger(), "uart_dev_2 param not defined");
    exit(-1);
  }
  name = "UART_DEV_2";
  setenv(name, params_.uart_dev_2.c_str(), 1);
  RCLCPP_INFO(get_logger(), "Uart dev 2: %s", params_.uart_dev_2.c_str());

  // Get data frequency
<<<<<<< HEAD
  int frequency = 0;
  if (!get_parameter("data_frequency.timestamp", frequency)) {
    RCLCPP_ERROR(get_logger(), "timestamp param not defined");
    exit(-1);
  }
  set_topic_frequency(&telemetry_.timestamp_topics, frequency);
=======
  if (!get_parameter("data_frequency.imu", params_.imu_frequency)) {
    RCLCPP_ERROR(get_logger(), "imu frequency param not defined");
    exit(-1);
  }
  if (params_.imu_frequency > IMU_TOPIC_MAX_FREQ) {
    RCLCPP_WARN(get_logger(),
                "Frequency defined for the imu topics is higher than the maximum "
                "allowed %d. Tha maximum value is set",
                IMU_TOPIC_MAX_FREQ);
    params_.imu_frequency = IMU_TOPIC_MAX_FREQ;
  }
>>>>>>> afd18c9b

  if (!get_parameter("data_frequency.attitude", frequency)) {
    RCLCPP_ERROR(get_logger(), "attitude param not defined");
    exit(-1);
  }
  set_topic_frequency(&telemetry_.attitude_topics, frequency);

  if (!get_parameter("data_frequency.acceleration", frequency)) {
    RCLCPP_ERROR(get_logger(), "acceleration param not defined");
    exit(-1);
  }
  set_topic_frequency(&telemetry_.acceleration_topics, frequency);

  if (!get_parameter("data_frequency.velocity", frequency)) {
    RCLCPP_ERROR(get_logger(), "velocity param not defined");
    exit(-1);
  }
  set_topic_frequency(&telemetry_.velocity_topics, frequency);

  if (!get_parameter("data_frequency.angular_velocity", frequency)) {
    RCLCPP_ERROR(get_logger(), "angular_velocity param not defined");
    exit(-1);
  }
  set_topic_frequency(&telemetry_.angular_velocity_topics, frequency);

  if (!get_parameter("data_frequency.position", frequency)) {
    RCLCPP_ERROR(get_logger(), "position param not defined");
    exit(-1);
  }
  set_topic_frequency(&telemetry_.position_topics, frequency);

  if (!get_parameter("data_frequency.gps_data", frequency)) {
    RCLCPP_ERROR(get_logger(), "gps_data param not defined");
    exit(-1);
  }
  set_topic_frequency(&telemetry_.gps_data_topics, frequency);

  if (!get_parameter("data_frequency.rtk_data", frequency)) {
    RCLCPP_ERROR(get_logger(), "rtk_data param not defined");
    exit(-1);
  }
  set_topic_frequency(&telemetry_.rtk_data_topics, frequency);

  if (!get_parameter("data_frequency.magnetometer", frequency)) {
    RCLCPP_ERROR(get_logger(), "magnetometer param not defined");
    exit(-1);
  }
  set_topic_frequency(&telemetry_.magnetometer_topics, frequency);

  if (!get_parameter("data_frequency.rc_channels_data", frequency)) {
    RCLCPP_ERROR(get_logger(), "rc_channels_data param not defined");
    exit(-1);
  }
  set_topic_frequency(&telemetry_.rc_channel_topics, frequency);

  if (!get_parameter("data_frequency.gimbal_data", frequency)) {
    RCLCPP_ERROR(get_logger(), "gimbal_data param not defined");
    exit(-1);
  }
  set_topic_frequency(&telemetry_.gimbal_topics, frequency);

  if (!get_parameter("data_frequency.flight_status", frequency)) {
    RCLCPP_ERROR(get_logger(), "flight_status param not defined");
    exit(-1);
  }
  set_topic_frequency(&telemetry_.flight_status_topics, frequency);

  if (!get_parameter("data_frequency.battery_level", frequency)) {
    RCLCPP_ERROR(get_logger(), "battery_level param not defined");
    exit(-1);
  }
  set_topic_frequency(&telemetry_.battery_status_topics, frequency);

  if (!get_parameter("data_frequency.control_information", frequency)) {
    RCLCPP_ERROR(get_logger(), "control_information param not defined");
    exit(-1);
  }
  set_topic_frequency(&telemetry_.control_topics, frequency);
}

bool
PSDKWrapper::set_user_info(T_DjiUserInfo *user_info)
{
  memset(user_info->appName, 0, sizeof(user_info->appName));
  memset(user_info->appId, 0, sizeof(user_info->appId));
  memset(user_info->appKey, 0, sizeof(user_info->appKey));
  memset(user_info->appLicense, 0, sizeof(user_info->appLicense));
  memset(user_info->developerAccount, 0, sizeof(user_info->developerAccount));
  memset(user_info->baudRate, 0, sizeof(user_info->baudRate));

  if (strlen(params_.app_name.c_str()) >= sizeof(user_info->appName) ||
      strlen(params_.app_id.c_str()) > sizeof(user_info->appId) ||
      strlen(params_.app_key.c_str()) > sizeof(user_info->appKey) ||
      strlen(params_.app_license.c_str()) > sizeof(user_info->appLicense) ||
      strlen(params_.developer_account.c_str()) >=
          sizeof(user_info->developerAccount) ||
      strlen(params_.baudrate.c_str()) > sizeof(user_info->baudRate)) {
    RCLCPP_ERROR(get_logger(), "User information set is out of bounds");
    return false;
  }

  strncpy(user_info->appName, params_.app_name.c_str(), sizeof(user_info->appName) - 1);
  memcpy(user_info->appId, params_.app_id.c_str(), strlen(params_.app_id.c_str()));
  memcpy(user_info->appKey, params_.app_key.c_str(), strlen(params_.app_key.c_str()));
  memcpy(user_info->appLicense, params_.app_license.c_str(),
         strlen(params_.app_license.c_str()));
  strncpy(user_info->developerAccount, params_.developer_account.c_str(),
          sizeof(user_info->developerAccount) - 1);
  memcpy(user_info->baudRate, params_.baudrate.c_str(),
         strlen(params_.baudrate.c_str()));

  return true;
}

bool
PSDKWrapper::init(T_DjiUserInfo *user_info)
{
  RCLCPP_INFO(get_logger(), "Init DJI Core...");
  auto result = DjiCore_Init(user_info);
  if (result != DJI_ERROR_SYSTEM_MODULE_CODE_SUCCESS) {
    RCLCPP_ERROR(get_logger(), "DJI core could not be initiated. Error code is: %ld",
                 result);
    return false;
  }

  T_DjiAircraftInfoBaseInfo aircraft_base_info;
  if (DjiAircraftInfo_GetBaseInfo(&aircraft_base_info) !=
      DJI_ERROR_SYSTEM_MODULE_CODE_SUCCESS) {
    RCLCPP_ERROR(get_logger(), "Could not get aircraft information.");
    return false;
  }

  if (aircraft_base_info.mountPosition != DJI_MOUNT_POSITION_EXTENSION_PORT) {
    RCLCPP_ERROR(get_logger(), "Please use the extension port");
    return false;
  }

  if (DjiCore_SetAlias("PSDK_UMD") != DJI_ERROR_SYSTEM_MODULE_CODE_SUCCESS) {
    RCLCPP_ERROR(get_logger(), "Could not set alias.");
    return false;
  }

  if (DjiCore_ApplicationStart() != DJI_ERROR_SYSTEM_MODULE_CODE_SUCCESS) {
    RCLCPP_ERROR(get_logger(), "Could not start application.");
    return false;
  }
  return true;
}

<<<<<<< HEAD


void PSDKWrapper::initialize_ros_elements()
{
//// Camera

// Actions
camera_start_shoot_single_photo_action_ = 
    std::make_unique<nav2_util::SimpleActionServer<CameraStartShootSinglePhoto>>(
          shared_from_this(), "camera_start_shoot_single_photo",
          std::bind(&PSDKWrapper::camera_start_shoot_single_photo_callback_, this));
camera_start_shoot_burst_photo_action_ = 
    std::make_unique<nav2_util::SimpleActionServer<CameraStartShootBurstPhoto>>(
          shared_from_this(), "camera_start_shoot_burst_photo",
          std::bind(&PSDKWrapper::camera_start_shoot_burst_photo_callback_, this));
camera_start_shoot_aeb_photo_action_ =
    std::make_unique<nav2_util::SimpleActionServer<CameraStartShootAEBPhoto>>(
          shared_from_this(), "camera_start_shoot_aeb_photo",
          std::bind(&PSDKWrapper::camera_start_shoot_aeb_photo_callback_, this));
camera_start_shoot_interval_photo_action_ =
    std::make_unique<nav2_util::SimpleActionServer<CameraStartShootIntervalPhoto>>(
          shared_from_this(), "camera_start_shoot_interval_photo",
          std::bind(&PSDKWrapper::camera_start_shoot_interval_photo_callback_, this));
camera_stop_shoot_photo_action_ =
    std::make_unique<nav2_util::SimpleActionServer<CameraStopShootPhoto>>(
          shared_from_this(), "camera_stop_shoot_photo",
          std::bind(&PSDKWrapper::camera_stop_shoot_photo_callback_, this));
camera_record_video_action_ =
    std::make_unique<nav2_util::SimpleActionServer<CameraRecordVideo>>(
          shared_from_this(), "camera_record_video",
          std::bind(&PSDKWrapper::camera_record_video_callback_, this));
camera_get_laser_ranging_info_action_ = 
    std::make_unique<nav2_util::SimpleActionServer<CameraGetLaserRangingInfo>>(
          shared_from_this(), "camera_get_laser_ranging_info",
          std::bind(&PSDKWrapper::camera_get_laser_ranging_info_callback_, this));
// TODO(@lidiadltv): Enable these actions once are working properly
// camera_download_file_list_action_ = 
//     std::make_unique<nav2_util::SimpleActionServer<CameraDownloadFileList>>(
//           shared_from_this(), "camera_download_file_list",
//           std::bind(&PSDKWrapper::camera_download_file_list_callback_, this));
// camera_download_file_by_index_action_ =
//     std::make_unique<nav2_util::SimpleActionServer<CameraDownloadFileByIndex>>(
//           shared_from_this(), "camera_download_file_by_index",
//           std::bind(&PSDKWrapper::camera_download_file_by_index_callback_, this));
// camera_delete_file_by_index_action_ =
//     std::make_unique<nav2_util::SimpleActionServer<CameraDeleteFileByIndex>>(
//           shared_from_this(), "camera_delete_file_by_index",
//           std::bind(&PSDKWrapper::camera_delete_file_by_index_callback_, this));
camera_streaming_action_ = 
    std::make_unique<nav2_util::SimpleActionServer<CameraStreaming>>(
          shared_from_this(), "camera_streaming",
          std::bind(&PSDKWrapper::camera_streaming_callback_, this));
// Services
camera_get_type_service_ = create_service<CameraGetType>(
          "camera_get_type",
          std::bind(&PSDKWrapper::camera_get_type_callback_, this, _1, _2), qos_profile_);
camera_set_ev_service_ = create_service<CameraSetEV>(
          "camera_set_ev",
          std::bind(&PSDKWrapper::camera_set_ev_callback_, this, _1, _2), qos_profile_);
camera_get_ev_service_ = create_service<CameraGetEV>(
          "camera_get_ev",
          std::bind(&PSDKWrapper::camera_get_ev_callback_, this, _1, _2), qos_profile_);
camera_set_shutter_speed_service_ = create_service<CameraSetShutterSpeed>(
          "camera_set_shutter_speed",
          std::bind(&PSDKWrapper::camera_set_shutter_speed_callback_, this, _1, _2), qos_profile_);
camera_get_shutter_speed_service_ = create_service<CameraGetShutterSpeed>(
          "camera_get_shutter_speed",
          std::bind(&PSDKWrapper::camera_get_shutter_speed_callback_, this, _1, _2), qos_profile_);
camera_set_iso_service_ = create_service<CameraSetISO>(
          "camera_set_iso",
          std::bind(&PSDKWrapper::camera_set_iso_callback_, this, _1, _2), qos_profile_);
camera_get_iso_service_ = create_service<CameraGetISO>(
          "camera_get_iso",
          std::bind(&PSDKWrapper::camera_get_iso_callback_, this, _1, _2), qos_profile_);
camera_set_focus_target_service_ = create_service<CameraSetFocusTarget>(
          "camera_set_focus_target",
          std::bind(&PSDKWrapper::camera_set_focus_target_callback_, this, _1, _2), qos_profile_);
camera_get_focus_target_service_ = create_service<CameraGetFocusTarget>(
          "camera_get_focus_target",
          std::bind(&PSDKWrapper::camera_get_focus_target_callback_, this, _1, _2), qos_profile_);
camera_set_focus_mode_service_ = create_service<CameraSetFocusMode>(
          "camera_set_focus_mode",
          std::bind(&PSDKWrapper::camera_set_focus_mode_callback_, this, _1, _2), qos_profile_);
camera_get_focus_mode_service_ = create_service<CameraGetFocusMode>(
          "camera_get_focus_mode",
          std::bind(&PSDKWrapper::camera_get_focus_mode_callback_, this, _1, _2), qos_profile_);
camera_set_optical_zoom_service_ = create_service<CameraSetOpticalZoom>(
          "camera_set_optical_zoom",
          std::bind(&PSDKWrapper::camera_set_optical_zoom_callback_, this, _1, _2), qos_profile_);
camera_get_optical_zoom_service_ = create_service<CameraGetOpticalZoom>(
          "camera_get_optical_zoom",
          std::bind(&PSDKWrapper::camera_get_optical_zoom_callback_, this, _1, _2), qos_profile_);
camera_set_infrared_zoom_service_= create_service<CameraSetInfraredZoom>(
          "camera_set_infrared_zoom",
          std::bind(&PSDKWrapper::camera_set_infrared_zoom_callback_, this, _1, _2), qos_profile_);

//// Gimbal
// Services
gimbal_set_mode_service_ = create_service<GimbalSetMode>(
    "gimbal_set_mode",
    std::bind(&PSDKWrapper::gimbal_set_mode_callback_, this, _1, _2), qos_profile_);
gimbal_reset_service_ = create_service<GimbalReset>(
    "gimbal_reset",
    std::bind(&PSDKWrapper::gimbal_reset_callback_, this, _1, _2), qos_profile_);
// Actions
gimbal_rotation_action_ = 
    std::make_unique<nav2_util::SimpleActionServer<GimbalRotation>>(
          shared_from_this(), "gimbal_rotation",
          std::bind(&PSDKWrapper::gimbal_rotation_callback_, this));
//// Telemetry
// Publishers
  attitude_pub_ = create_publisher<geometry_msgs::msg::QuaternionStamped>(
      "dji_psdk_ros/attitude", 10);
  acceleration_ground_pub_ = create_publisher<geometry_msgs::msg::AccelStamped>(
      "dji_psdk_ros/acceleration_ground", 10);
  acceleration_body_pub_ = create_publisher<geometry_msgs::msg::AccelStamped>(
      "dji_psdk_ros/acceleration_body", 10);
  imu_pub_ = create_publisher<sensor_msgs::msg::Imu>("dji_psdk_ros/imu", 10);
  velocity_ground_pub_ = create_publisher<geometry_msgs::msg::TwistStamped>(
      "dji_psdk_ros/velocity_ground", 10);
  flight_status_pub_ =
      create_publisher<std_msgs::msg::UInt8>("dji_psdk_ros/fligh_status", 10);
  altitude_pub_ =
      create_publisher<umd_psdk_interfaces::msg::Altitude>("dji_psdk_ros/altitude", 10);
  relative_height_pub_ =
      create_publisher<std_msgs::msg::Float32>("dji_psdk_ros/relative_height", 10);
  gps_position_pub_ =
      create_publisher<sensor_msgs::msg::NavSatFix>("dji_psdk_ros/gps_position", 10);
  rtk_position_pub_ =
      create_publisher<sensor_msgs::msg::NavSatFix>("dji_psdk_ros/rtk_position", 10);
  magnetometer_pub_ = create_publisher<sensor_msgs::msg::MagneticField>(
      "dji_psdk_ros/magnetometer", 10);
=======
void
PSDKWrapper::initialize_ros_elements()
{
  RCLCPP_INFO(get_logger(), "Initializing ROS publishers");
  attitude_pub_ = create_publisher<geometry_msgs::msg::QuaternionStamped>(
      "dji_psdk_ros/attitude", 10);
  imu_pub_ = create_publisher<sensor_msgs::msg::Imu>("dji_psdk_ros/imu", 10);
  velocity_ground_pub_ = create_publisher<geometry_msgs::msg::TwistStamped>(
      "dji_psdk_ros/velocity_ground_ENU", 10);
  position_fused_pub_ = create_publisher<umd_psdk_interfaces::msg::PositionFused>(
      "dji_psdk_ros/position_fused", 10);
  gps_fused_pub_ = create_publisher<umd_psdk_interfaces::msg::GPSFused>(
      "dji_psdk_ros/gps_fused", 10);
  gps_position_pub_ =
      create_publisher<sensor_msgs::msg::NavSatFix>("dji_psdk_ros/gps_position", 10);
  gps_velocity_pub_ = create_publisher<geometry_msgs::msg::TwistStamped>(
      "dji_psdk_ros/gps_velocity", 10);
  gps_details_pub_ = create_publisher<umd_psdk_interfaces::msg::GPSDetails>(
      "dji_psdk_ros/gps_details", 10);
  gps_signal_pub_ =
      create_publisher<std_msgs::msg::UInt8>("dji_psdk_ros/gps_signal_level", 10);
  gps_control_pub_ =
      create_publisher<std_msgs::msg::UInt8>("dji_psdk_ros/gps_control_level", 10);
  rtk_position_pub_ =
      create_publisher<sensor_msgs::msg::NavSatFix>("dji_psdk_ros/rtk_position", 10);
  rtk_velocity_pub_ = create_publisher<geometry_msgs::msg::TwistStamped>(
      "dji_psdk_ros/rtk_velocity", 10);
  rtk_yaw_pub_ =
      create_publisher<umd_psdk_interfaces::msg::RTKYaw>("dji_psdk_ros/rtk_yaw", 10);
  rtk_position_info_pub_ =
      create_publisher<std_msgs::msg::UInt8>("dji_psdk_ros/rtk_position_info", 10);
  rtk_yaw_info_pub_ =
      create_publisher<std_msgs::msg::UInt8>("dji_psdk_ros/rtk_position_info", 10);
  magnetic_field_pub_ = create_publisher<sensor_msgs::msg::MagneticField>(
      "dji_psdk_ros/magnetic_field", 10);
>>>>>>> afd18c9b
  rc_pub_ = create_publisher<sensor_msgs::msg::Joy>("dji_psdk_ros/rc", 10);
  gimbal_angles_pub_ = create_publisher<geometry_msgs::msg::Vector3Stamped>(
      "dji_psdk_ros/gimbal_angles", 10);
  gimbal_status_pub_ = create_publisher<umd_psdk_interfaces::msg::GimbalStatus>(
      "dji_psdk_ros/gimbal_status", 10);
<<<<<<< HEAD
  aircraft_status_pub_ = create_publisher<umd_psdk_interfaces::msg::AircraftStatus>(
      "dji_psdk_ros/aircraft_status", 10);
  battery_pub_ =
      create_publisher<umd_psdk_interfaces::msg::Battery>("dji_psdk_ros/battery", 10);
  flight_anomaly_pub_ = create_publisher<umd_psdk_interfaces::msg::FlightAnomaly>(
      "dji_psdk_ros/flight_anomaly", 10);
  position_fused_pub_ = create_publisher<umd_psdk_interfaces::msg::PositionFused>(
      "dji_psdk_ros/position_fused", 10);
  relative_obstacle_info_pub_ =
      create_publisher<umd_psdk_interfaces::msg::RelativeObstacleInfo>(
          "dji_psdk_ros/relative_obstacle_info", 10);
  home_position_pub_ = create_publisher<umd_psdk_interfaces::msg::HomePosition>(
      "dji_psdk_ros/home_position", 10);
}

void PSDKWrapper::activate_ros_elements()
{
  // Camera
  camera_start_shoot_single_photo_action_->activate();
  camera_start_shoot_burst_photo_action_->activate();
  camera_start_shoot_aeb_photo_action_->activate();
  camera_start_shoot_interval_photo_action_->activate();
  camera_stop_shoot_photo_action_->activate();
  camera_record_video_action_->activate();
  camera_get_laser_ranging_info_action_->activate();
  camera_download_file_list_action_->activate();
  camera_download_file_by_index_action_->activate();
  camera_delete_file_by_index_action_->activate();
  camera_streaming_action_->activate();
  // Gimbal
  gimbal_rotation_action_->activate();
  // Telemetry
  attitude_pub_->on_activate();
  acceleration_ground_pub_->on_activate();
  acceleration_body_pub_->on_activate();
  imu_pub_->on_activate();
  velocity_ground_pub_->on_activate();
  flight_status_pub_->on_activate();
  altitude_pub_->on_activate();
  relative_height_pub_->on_activate();
  gps_position_pub_->on_activate();
  rtk_position_pub_->on_activate();
  magnetometer_pub_->on_activate();
  rc_pub_->on_activate();
  gimbal_angles_pub_->on_activate();
  gimbal_status_pub_->on_activate();
  aircraft_status_pub_->on_activate();
  battery_pub_->on_activate();
  flight_anomaly_pub_->on_activate();
  position_fused_pub_->on_activate();
  relative_obstacle_info_pub_->on_activate();
  home_position_pub_->on_activate();
  
}

void PSDKWrapper::deactivate_ros_elements()
{
  // Camera
  camera_start_shoot_single_photo_action_->deactivate();
  camera_start_shoot_burst_photo_action_->deactivate();
  camera_start_shoot_aeb_photo_action_->deactivate();
  camera_start_shoot_interval_photo_action_->deactivate();
  camera_stop_shoot_photo_action_->deactivate();
  camera_record_video_action_->deactivate();
  camera_get_laser_ranging_info_action_->deactivate();
  camera_download_file_list_action_->deactivate();
  camera_download_file_by_index_action_->deactivate();
  camera_delete_file_by_index_action_->deactivate();
  camera_streaming_action_->deactivate();
  // Gimbal
  gimbal_rotation_action_->deactivate();
  // Telemetry
  attitude_pub_->on_deactivate();
  acceleration_ground_pub_->on_deactivate();
  acceleration_body_pub_->on_deactivate();
  imu_pub_->on_deactivate();
  velocity_ground_pub_->on_deactivate();
  flight_status_pub_->on_deactivate();
  altitude_pub_->on_deactivate();
  relative_height_pub_->on_deactivate();
  gps_position_pub_->on_deactivate();
  rtk_position_pub_->on_deactivate();
  magnetometer_pub_->on_deactivate();
  rc_pub_->on_deactivate();
  gimbal_angles_pub_->on_deactivate();
  gimbal_status_pub_->on_deactivate();
  aircraft_status_pub_->on_deactivate();
  battery_pub_->on_deactivate();
  flight_anomaly_pub_->on_deactivate();
  position_fused_pub_->on_deactivate();
  relative_obstacle_info_pub_->on_deactivate();
  home_position_pub_->on_deactivate();
}

void PSDKWrapper::clean_ros_elements()
{
  //Camera
  camera_start_shoot_single_photo_action_.reset();
  camera_start_shoot_burst_photo_action_.reset();
  camera_start_shoot_aeb_photo_action_.reset();
  camera_start_shoot_interval_photo_action_.reset();
  camera_stop_shoot_photo_action_.reset();
  camera_record_video_action_.reset();
  camera_get_type_service_.reset();
  camera_set_ev_service_.reset();
  camera_get_ev_service_.reset();
  camera_set_shutter_speed_service_.reset();
  camera_get_shutter_speed_service_.reset();
  camera_set_iso_service_.reset();
  camera_get_iso_service_.reset();
  camera_set_focus_target_service_.reset();
  camera_get_focus_target_service_.reset();
  camera_set_focus_mode_service_.reset();
  camera_get_focus_mode_service_.reset();
  camera_set_optical_zoom_service_.reset();
  camera_get_optical_zoom_service_.reset();
  camera_set_infrared_zoom_service_.reset();
  camera_get_laser_ranging_info_action_.reset();
  camera_download_file_list_action_.reset();
  camera_download_file_by_index_action_.reset();
  camera_delete_file_by_index_action_.reset();
  camera_streaming_action_.reset();
  // Gimbal
  gimbal_set_mode_service_.reset();
  gimbal_reset_service_.reset();
  gimbal_rotation_action_.reset();
  // Telemetry
  attitude_pub_.reset();
  acceleration_ground_pub_.reset();
  acceleration_body_pub_.reset();
  imu_pub_.reset();
  velocity_ground_pub_.reset();
  flight_status_pub_.reset();
  altitude_pub_.reset();
  relative_height_pub_.reset();
  gps_position_pub_.reset();
  rtk_position_pub_.reset();
  magnetometer_pub_.reset();
  rc_pub_.reset();
  gimbal_angles_pub_.reset();
  gimbal_status_pub_.reset();
  aircraft_status_pub_.reset();
  battery_pub_.reset();
  flight_anomaly_pub_.reset();
  position_fused_pub_.reset();
  relative_obstacle_info_pub_.reset();
  home_position_pub_.reset();
}

    
=======
  flight_status_pub_ = create_publisher<umd_psdk_interfaces::msg::FlightStatus>(
      "dji_psdk_ros/flight_status", 10);
  aircraft_status_pub_ = create_publisher<umd_psdk_interfaces::msg::AircraftStatus>(
      "dji_psdk_ros/aircraft_status", 10);
  landing_gear_pub_ =
      create_publisher<std_msgs::msg::UInt8>("dji_psdk_ros/landing_gear_status", 10);
  motor_start_error_pub_ =
      create_publisher<std_msgs::msg::UInt16>("dji_psdk_ros/motor_start_error", 10);
  flight_anomaly_pub_ = create_publisher<umd_psdk_interfaces::msg::FlightAnomaly>(
      "dji_psdk_ros/flight_anomaly", 10);
  battery_pub_ =
      create_publisher<umd_psdk_interfaces::msg::Battery>("dji_psdk_ros/battery", 10);
  height_fused_pub_ =
      create_publisher<std_msgs::msg::Float32>("dji_psdk_ros/height_fused", 10);

  /** @todo Implement other useful publishers */
  // acceleration_ground_pub_ = create_publisher<geometry_msgs::msg::AccelStamped>(
  //     "dji_psdk_ros/acceleration_ground", 10);
  // acceleration_body_pub_ = create_publisher<geometry_msgs::msg::AccelStamped>(
  //     "dji_psdk_ros/acceleration_body", 10);
  // altitude_pub_ =
  //     create_publisher<umd_psdk_interfaces::msg::Altitude>("dji_psdk_ros/altitude",
  //     10);
  // relative_height_pub_ =
  //     create_publisher<std_msgs::msg::Float32>("dji_psdk_ros/relative_height", 10);
  // relative_obstacle_info_pub_ =
  //     create_publisher<umd_psdk_interfaces::msg::RelativeObstacleInfo>(
  //         "dji_psdk_ros/relative_obstacle_info", 10);
  // home_position_pub_ = create_publisher<umd_psdk_interfaces::msg::HomePosition>(
  //     "dji_psdk_ros/home_position", 10);

  RCLCPP_INFO(get_logger(), "Creating subscribers");
  flight_control_generic_sub_ = create_subscription<sensor_msgs::msg::Joy>(
      "dji_psdk_ros/flight_control_setpoint_generic", 10,
      std::bind(&PSDKWrapper::flight_control_generic_cb, this, _1));
  flight_control_position_yaw_sub_ = create_subscription<sensor_msgs::msg::Joy>(
      "dji_psdk_ros/flight_control_setpoint_ENUposition_yaw", 10,
      std::bind(&PSDKWrapper::flight_control_position_yaw_cb, this, _1));
  flight_control_velocity_yawrate_sub_ = create_subscription<sensor_msgs::msg::Joy>(
      "dji_psdk_ros/flight_control_setpoint_ENUvelocity_yawrate", 10,
      std::bind(&PSDKWrapper::flight_control_velocity_yawrate_cb, this, _1));
  flight_control_body_velocity_yawrate_sub_ =
      create_subscription<sensor_msgs::msg::Joy>(
          "dji_psdk_ros/flight_control_setpoint_FRUvelocity_yawrate", 10,
          std::bind(&PSDKWrapper::flight_control_body_velocity_yawrate_cb, this, _1));
  flight_control_rollpitch_yawrate_vertpos_sub_ =
      create_subscription<sensor_msgs::msg::Joy>(
          "dji_psdk_ros/flight_control_setpoint_rollpitch_yawrate_zposition", 10,
          std::bind(&PSDKWrapper::flight_control_rollpitch_yawrate_vertpos_cb, this,
                    _1));

  RCLCPP_INFO(get_logger(), "Creating services");
  set_home_from_gps_srv_ = create_service<SetHomeFromGPS>(
      "set_home_from_gps", std::bind(&PSDKWrapper::set_home_from_gps_cb, this, _1, _2));
  set_home_from_current_location_srv_ = create_service<Trigger>(
      "set_home_from_current_location",
      std::bind(&PSDKWrapper::set_home_from_current_location_cb, this, _1, _2));
  set_home_altitude_srv_ = create_service<SetHomeAltitude>(
      "set_home_altitude", std::bind(&PSDKWrapper::set_home_altitude_cb, this, _1, _2));
  get_home_altitude_srv_ = create_service<GetHomeAltitude>(
      "get_home_altitude", std::bind(&PSDKWrapper::get_home_altitude_cb, this, _1, _2));
  start_go_home_srv_ = create_service<Trigger>(
      "start_go_home", std::bind(&PSDKWrapper::start_go_home_cb, this, _1, _2));
  cancel_go_home_srv_ = create_service<Trigger>(
      "cancel_go_home", std::bind(&PSDKWrapper::cancel_go_home_cb, this, _1, _2));
  obtain_ctrl_authority_srv_ = create_service<Trigger>(
      "obtain_ctrl_authority",
      std::bind(&PSDKWrapper::obtain_ctrl_authority_cb, this, _1, _2));
  release_ctrl_authority_srv_ = create_service<Trigger>(
      "release_ctrl_authority",
      std::bind(&PSDKWrapper::release_ctrl_authority_cb, this, _1, _2));
  turn_on_motors_srv_ = create_service<Trigger>(
      "turn_on_motors", std::bind(&PSDKWrapper::turn_on_motors_cb, this, _1, _2));
  turn_off_motors_srv_ = create_service<Trigger>(
      "turn_off_motors", std::bind(&PSDKWrapper::turn_off_motors_cb, this, _1, _2));
  takeoff_srv_ = create_service<Trigger>(
      "takeoff", std::bind(&PSDKWrapper::start_takeoff_cb, this, _1, _2));
  land_srv_ = create_service<Trigger>(
      "land", std::bind(&PSDKWrapper::start_landing_cb, this, _1, _2));
  cancel_landing_srv_ = create_service<Trigger>(
      "cancel_landing", std::bind(&PSDKWrapper::cancel_landing_cb, this, _1, _2));
  start_confirm_landing_srv_ = create_service<Trigger>(
      "start_confirm_landing",
      std::bind(&PSDKWrapper::start_confirm_landing_cb, this, _1, _2));
  start_force_landing_srv_ = create_service<Trigger>(
      "start_force_landing",
      std::bind(&PSDKWrapper::start_force_landing_cb, this, _1, _2));
  set_horizontal_vo_obstacle_avoidance_srv_ = create_service<SetObstacleAvoidance>(
      "set_horizontal_vo_obstacle_avoidance",
      std::bind(&PSDKWrapper::set_horizontal_vo_obstacle_avoidance_cb, this, _1, _2));
  set_horizontal_radar_obstacle_avoidance_srv_ = create_service<SetObstacleAvoidance>(
      "set_horizontal_radar_obstacle_avoidance",
      std::bind(&PSDKWrapper::set_horizontal_radar_obstacle_avoidance_cb, this, _1,
                _2));
  set_upwards_vo_obstacle_avoidance_srv_ = create_service<SetObstacleAvoidance>(
      "set_upwards_vo_obstacle_avoidance",
      std::bind(&PSDKWrapper::set_upwards_vo_obstacle_avoidance_cb, this, _1, _2));
  set_upwards_radar_obstacle_avoidance_srv_ = create_service<SetObstacleAvoidance>(
      "set_upwards_radar_obstacle_avoidance",
      std::bind(&PSDKWrapper::set_upwards_radar_obstacle_avoidance_cb, this, _1, _2));
  set_downwards_vo_obstacle_avoidance_srv_ = create_service<SetObstacleAvoidance>(
      "set_downwards_vo_obstacle_avoidance",
      std::bind(&PSDKWrapper::set_downwards_vo_obstacle_avoidance_cb, this, _1, _2));
  get_horizontal_vo_obstacle_avoidance_srv_ = create_service<GetObstacleAvoidance>(
      "get_horizontal_vo_obstacle_avoidance",
      std::bind(&PSDKWrapper::get_horizontal_vo_obstacle_avoidance_cb, this, _1, _2));
  get_upwards_vo_obstacle_avoidance_srv_ = create_service<GetObstacleAvoidance>(
      "get_upwards_vo_obstacle_avoidance",
      std::bind(&PSDKWrapper::get_upwards_vo_obstacle_avoidance_cb, this, _1, _2));
  get_upwards_radar_obstacle_avoidance_srv_ = create_service<GetObstacleAvoidance>(
      "get_upwards_radar_obstacle_avoidance",
      std::bind(&PSDKWrapper::get_upwards_radar_obstacle_avoidance_cb, this, _1, _2));
  get_downwards_vo_obstacle_avoidance_srv_ = create_service<GetObstacleAvoidance>(
      "get_downwards_vo_obstacle_avoidance",
      std::bind(&PSDKWrapper::get_downwards_vo_obstacle_avoidance_cb, this, _1, _2));
  get_horizontal_radar_obstacle_avoidance_srv_ = create_service<GetObstacleAvoidance>(
      "get_horizontal_radar_obstacle_avoidance",
      std::bind(&PSDKWrapper::get_horizontal_radar_obstacle_avoidance_cb, this, _1,
                _2));
}

void
PSDKWrapper::activate_ros_elements()
{
  RCLCPP_INFO(get_logger(), "Activating ROS elements");
  attitude_pub_->on_activate();
  imu_pub_->on_activate();
  velocity_ground_pub_->on_activate();
  position_fused_pub_->on_activate();
  gps_fused_pub_->on_activate();
  gps_position_pub_->on_activate();
  gps_velocity_pub_->on_activate();
  gps_details_pub_->on_activate();
  gps_signal_pub_->on_activate();
  gps_control_pub_->on_activate();
  rtk_position_pub_->on_activate();
  rtk_velocity_pub_->on_activate();
  rtk_yaw_pub_->on_activate();
  rtk_position_info_pub_->on_activate();
  rtk_yaw_info_pub_->on_activate();
  magnetic_field_pub_->on_activate();
  rc_pub_->on_activate();
  gimbal_angles_pub_->on_activate();
  gimbal_status_pub_->on_activate();
  flight_status_pub_->on_activate();
  aircraft_status_pub_->on_activate();
  landing_gear_pub_->on_activate();
  motor_start_error_pub_->on_activate();
  flight_anomaly_pub_->on_activate();
  battery_pub_->on_activate();
  height_fused_pub_->on_activate();
  // acceleration_ground_pub_->on_activate();
  // acceleration_body_pub_->on_activate();
  // altitude_pub_->on_activate();
  // relative_height_pub_->on_activate();
  // relative_obstacle_info_pub_->on_activate();
  // home_position_pub_->on_activate();
}

void
PSDKWrapper::deactivate_ros_elements()
{
  RCLCPP_INFO(get_logger(), "Deactivating ROS elements");
  attitude_pub_->on_deactivate();
  imu_pub_->on_deactivate();
  velocity_ground_pub_->on_deactivate();
  position_fused_pub_->on_deactivate();
  gps_fused_pub_->on_deactivate();
  gps_position_pub_->on_deactivate();
  gps_velocity_pub_->on_deactivate();
  gps_details_pub_->on_deactivate();
  gps_signal_pub_->on_deactivate();
  gps_control_pub_->on_deactivate();
  rtk_position_pub_->on_deactivate();
  rtk_velocity_pub_->on_deactivate();
  rtk_yaw_pub_->on_deactivate();
  rtk_position_info_pub_->on_deactivate();
  rtk_yaw_info_pub_->on_deactivate();
  magnetic_field_pub_->on_deactivate();
  rc_pub_->on_deactivate();
  gimbal_angles_pub_->on_deactivate();
  gimbal_status_pub_->on_deactivate();
  flight_status_pub_->on_deactivate();
  aircraft_status_pub_->on_deactivate();
  motor_start_error_pub_->on_deactivate();
  landing_gear_pub_->on_deactivate();
  flight_anomaly_pub_->on_deactivate();
  battery_pub_->on_deactivate();
  height_fused_pub_->on_deactivate();
  // acceleration_ground_pub_->on_deactivate();
  // acceleration_body_pub_->on_deactivate();
  // altitude_pub_->on_deactivate();
  // relative_height_pub_->on_deactivate();
  // relative_obstacle_info_pub_->on_deactivate();
  // home_position_pub_->on_deactivate();
}

void
PSDKWrapper::clean_ros_elements()
{
  RCLCPP_INFO(get_logger(), "Cleaning ROS elements");
  attitude_pub_.reset();
  imu_pub_.reset();
  velocity_ground_pub_.reset();
  position_fused_pub_.reset();
  gps_fused_pub_.reset();
  gps_position_pub_.reset();
  gps_velocity_pub_.reset();
  gps_details_pub_.reset();
  gps_signal_pub_.reset();
  gps_control_pub_.reset();
  rtk_position_pub_.reset();
  rtk_velocity_pub_.reset();
  rtk_yaw_pub_.reset();
  rtk_position_info_pub_.reset();
  rtk_yaw_info_pub_.reset();
  magnetic_field_pub_.reset();
  rc_pub_.reset();
  gimbal_angles_pub_.reset();
  gimbal_status_pub_.reset();
  flight_status_pub_.reset();
  aircraft_status_pub_.reset();
  landing_gear_pub_.reset();
  motor_start_error_pub_.reset();
  flight_anomaly_pub_.reset();
  battery_pub_.reset();
  height_fused_pub_.reset();
  // acceleration_ground_pub_.reset();
  // acceleration_body_pub_.reset();
  // altitude_pub_.reset();
  // relative_height_pub_.reset();
  // relative_obstacle_info_pub_.reset();
  // home_position_pub_.reset();

  // Subscribers
  flight_control_generic_sub_.reset();
  flight_control_position_yaw_sub_.reset();
  flight_control_velocity_yawrate_sub_.reset();
  flight_control_body_velocity_yawrate_sub_.reset();
  flight_control_rollpitch_yawrate_vertpos_sub_.reset();

  // Services
  set_home_from_gps_srv_.reset();
  set_home_from_current_location_srv_.reset();
  set_home_altitude_srv_.reset();
  get_home_altitude_srv_.reset();
  start_go_home_srv_.reset();
  cancel_go_home_srv_.reset();
  obtain_ctrl_authority_srv_.reset();
  release_ctrl_authority_srv_.reset();
  turn_on_motors_srv_.reset();
  turn_off_motors_srv_.reset();
  takeoff_srv_.reset();
  land_srv_.reset();
  cancel_landing_srv_.reset();
  start_confirm_landing_srv_.reset();
  start_force_landing_srv_.reset();
  set_horizontal_vo_obstacle_avoidance_srv_.reset();
  set_horizontal_radar_obstacle_avoidance_srv_.reset();
  set_upwards_vo_obstacle_avoidance_srv_.reset();
  set_upwards_radar_obstacle_avoidance_srv_.reset();
  set_downwards_vo_obstacle_avoidance_srv_.reset();
  get_horizontal_vo_obstacle_avoidance_srv_.reset();
  get_upwards_vo_obstacle_avoidance_srv_.reset();
  get_upwards_radar_obstacle_avoidance_srv_.reset();
  get_downwards_vo_obstacle_avoidance_srv_.reset();
  get_horizontal_radar_obstacle_avoidance_srv_.reset();
}

>>>>>>> afd18c9b
}  // namespace umd_psdk<|MERGE_RESOLUTION|>--- conflicted
+++ resolved
@@ -63,11 +63,6 @@
   if (!set_environment()) {
     return nav2_util::CallbackReturn::FAILURE;
   }
-<<<<<<< HEAD
-=======
-  initialize_ros_elements();
->>>>>>> afd18c9b
-
   initialize_ros_elements();
   
   return nav2_util::CallbackReturn::SUCCESS;
@@ -112,11 +107,7 @@
 {
   (void)state;
   RCLCPP_INFO(get_logger(), "Deactivating PSDKWrapper");
-<<<<<<< HEAD
-  (void)state;
-=======
   unsubscribe_psdk_topics();
->>>>>>> afd18c9b
   deactivate_ros_elements();
 
   destroyBond();
@@ -128,14 +119,7 @@
 {
   (void)state;
   RCLCPP_INFO(get_logger(), "Cleaning up PSDKWrapper");
-  (void)state;
   clean_ros_elements();
-<<<<<<< HEAD
-
-  unsubscribe_psdk_topics();
-
-=======
->>>>>>> afd18c9b
   return nav2_util::CallbackReturn::SUCCESS;
 }
 
@@ -332,14 +316,6 @@
   RCLCPP_INFO(get_logger(), "Uart dev 2: %s", params_.uart_dev_2.c_str());
 
   // Get data frequency
-<<<<<<< HEAD
-  int frequency = 0;
-  if (!get_parameter("data_frequency.timestamp", frequency)) {
-    RCLCPP_ERROR(get_logger(), "timestamp param not defined");
-    exit(-1);
-  }
-  set_topic_frequency(&telemetry_.timestamp_topics, frequency);
-=======
   if (!get_parameter("data_frequency.imu", params_.imu_frequency)) {
     RCLCPP_ERROR(get_logger(), "imu frequency param not defined");
     exit(-1);
@@ -351,7 +327,6 @@
                 IMU_TOPIC_MAX_FREQ);
     params_.imu_frequency = IMU_TOPIC_MAX_FREQ;
   }
->>>>>>> afd18c9b
 
   if (!get_parameter("data_frequency.attitude", frequency)) {
     RCLCPP_ERROR(get_logger(), "attitude param not defined");
@@ -501,140 +476,6 @@
   return true;
 }
 
-<<<<<<< HEAD
-
-
-void PSDKWrapper::initialize_ros_elements()
-{
-//// Camera
-
-// Actions
-camera_start_shoot_single_photo_action_ = 
-    std::make_unique<nav2_util::SimpleActionServer<CameraStartShootSinglePhoto>>(
-          shared_from_this(), "camera_start_shoot_single_photo",
-          std::bind(&PSDKWrapper::camera_start_shoot_single_photo_callback_, this));
-camera_start_shoot_burst_photo_action_ = 
-    std::make_unique<nav2_util::SimpleActionServer<CameraStartShootBurstPhoto>>(
-          shared_from_this(), "camera_start_shoot_burst_photo",
-          std::bind(&PSDKWrapper::camera_start_shoot_burst_photo_callback_, this));
-camera_start_shoot_aeb_photo_action_ =
-    std::make_unique<nav2_util::SimpleActionServer<CameraStartShootAEBPhoto>>(
-          shared_from_this(), "camera_start_shoot_aeb_photo",
-          std::bind(&PSDKWrapper::camera_start_shoot_aeb_photo_callback_, this));
-camera_start_shoot_interval_photo_action_ =
-    std::make_unique<nav2_util::SimpleActionServer<CameraStartShootIntervalPhoto>>(
-          shared_from_this(), "camera_start_shoot_interval_photo",
-          std::bind(&PSDKWrapper::camera_start_shoot_interval_photo_callback_, this));
-camera_stop_shoot_photo_action_ =
-    std::make_unique<nav2_util::SimpleActionServer<CameraStopShootPhoto>>(
-          shared_from_this(), "camera_stop_shoot_photo",
-          std::bind(&PSDKWrapper::camera_stop_shoot_photo_callback_, this));
-camera_record_video_action_ =
-    std::make_unique<nav2_util::SimpleActionServer<CameraRecordVideo>>(
-          shared_from_this(), "camera_record_video",
-          std::bind(&PSDKWrapper::camera_record_video_callback_, this));
-camera_get_laser_ranging_info_action_ = 
-    std::make_unique<nav2_util::SimpleActionServer<CameraGetLaserRangingInfo>>(
-          shared_from_this(), "camera_get_laser_ranging_info",
-          std::bind(&PSDKWrapper::camera_get_laser_ranging_info_callback_, this));
-// TODO(@lidiadltv): Enable these actions once are working properly
-// camera_download_file_list_action_ = 
-//     std::make_unique<nav2_util::SimpleActionServer<CameraDownloadFileList>>(
-//           shared_from_this(), "camera_download_file_list",
-//           std::bind(&PSDKWrapper::camera_download_file_list_callback_, this));
-// camera_download_file_by_index_action_ =
-//     std::make_unique<nav2_util::SimpleActionServer<CameraDownloadFileByIndex>>(
-//           shared_from_this(), "camera_download_file_by_index",
-//           std::bind(&PSDKWrapper::camera_download_file_by_index_callback_, this));
-// camera_delete_file_by_index_action_ =
-//     std::make_unique<nav2_util::SimpleActionServer<CameraDeleteFileByIndex>>(
-//           shared_from_this(), "camera_delete_file_by_index",
-//           std::bind(&PSDKWrapper::camera_delete_file_by_index_callback_, this));
-camera_streaming_action_ = 
-    std::make_unique<nav2_util::SimpleActionServer<CameraStreaming>>(
-          shared_from_this(), "camera_streaming",
-          std::bind(&PSDKWrapper::camera_streaming_callback_, this));
-// Services
-camera_get_type_service_ = create_service<CameraGetType>(
-          "camera_get_type",
-          std::bind(&PSDKWrapper::camera_get_type_callback_, this, _1, _2), qos_profile_);
-camera_set_ev_service_ = create_service<CameraSetEV>(
-          "camera_set_ev",
-          std::bind(&PSDKWrapper::camera_set_ev_callback_, this, _1, _2), qos_profile_);
-camera_get_ev_service_ = create_service<CameraGetEV>(
-          "camera_get_ev",
-          std::bind(&PSDKWrapper::camera_get_ev_callback_, this, _1, _2), qos_profile_);
-camera_set_shutter_speed_service_ = create_service<CameraSetShutterSpeed>(
-          "camera_set_shutter_speed",
-          std::bind(&PSDKWrapper::camera_set_shutter_speed_callback_, this, _1, _2), qos_profile_);
-camera_get_shutter_speed_service_ = create_service<CameraGetShutterSpeed>(
-          "camera_get_shutter_speed",
-          std::bind(&PSDKWrapper::camera_get_shutter_speed_callback_, this, _1, _2), qos_profile_);
-camera_set_iso_service_ = create_service<CameraSetISO>(
-          "camera_set_iso",
-          std::bind(&PSDKWrapper::camera_set_iso_callback_, this, _1, _2), qos_profile_);
-camera_get_iso_service_ = create_service<CameraGetISO>(
-          "camera_get_iso",
-          std::bind(&PSDKWrapper::camera_get_iso_callback_, this, _1, _2), qos_profile_);
-camera_set_focus_target_service_ = create_service<CameraSetFocusTarget>(
-          "camera_set_focus_target",
-          std::bind(&PSDKWrapper::camera_set_focus_target_callback_, this, _1, _2), qos_profile_);
-camera_get_focus_target_service_ = create_service<CameraGetFocusTarget>(
-          "camera_get_focus_target",
-          std::bind(&PSDKWrapper::camera_get_focus_target_callback_, this, _1, _2), qos_profile_);
-camera_set_focus_mode_service_ = create_service<CameraSetFocusMode>(
-          "camera_set_focus_mode",
-          std::bind(&PSDKWrapper::camera_set_focus_mode_callback_, this, _1, _2), qos_profile_);
-camera_get_focus_mode_service_ = create_service<CameraGetFocusMode>(
-          "camera_get_focus_mode",
-          std::bind(&PSDKWrapper::camera_get_focus_mode_callback_, this, _1, _2), qos_profile_);
-camera_set_optical_zoom_service_ = create_service<CameraSetOpticalZoom>(
-          "camera_set_optical_zoom",
-          std::bind(&PSDKWrapper::camera_set_optical_zoom_callback_, this, _1, _2), qos_profile_);
-camera_get_optical_zoom_service_ = create_service<CameraGetOpticalZoom>(
-          "camera_get_optical_zoom",
-          std::bind(&PSDKWrapper::camera_get_optical_zoom_callback_, this, _1, _2), qos_profile_);
-camera_set_infrared_zoom_service_= create_service<CameraSetInfraredZoom>(
-          "camera_set_infrared_zoom",
-          std::bind(&PSDKWrapper::camera_set_infrared_zoom_callback_, this, _1, _2), qos_profile_);
-
-//// Gimbal
-// Services
-gimbal_set_mode_service_ = create_service<GimbalSetMode>(
-    "gimbal_set_mode",
-    std::bind(&PSDKWrapper::gimbal_set_mode_callback_, this, _1, _2), qos_profile_);
-gimbal_reset_service_ = create_service<GimbalReset>(
-    "gimbal_reset",
-    std::bind(&PSDKWrapper::gimbal_reset_callback_, this, _1, _2), qos_profile_);
-// Actions
-gimbal_rotation_action_ = 
-    std::make_unique<nav2_util::SimpleActionServer<GimbalRotation>>(
-          shared_from_this(), "gimbal_rotation",
-          std::bind(&PSDKWrapper::gimbal_rotation_callback_, this));
-//// Telemetry
-// Publishers
-  attitude_pub_ = create_publisher<geometry_msgs::msg::QuaternionStamped>(
-      "dji_psdk_ros/attitude", 10);
-  acceleration_ground_pub_ = create_publisher<geometry_msgs::msg::AccelStamped>(
-      "dji_psdk_ros/acceleration_ground", 10);
-  acceleration_body_pub_ = create_publisher<geometry_msgs::msg::AccelStamped>(
-      "dji_psdk_ros/acceleration_body", 10);
-  imu_pub_ = create_publisher<sensor_msgs::msg::Imu>("dji_psdk_ros/imu", 10);
-  velocity_ground_pub_ = create_publisher<geometry_msgs::msg::TwistStamped>(
-      "dji_psdk_ros/velocity_ground", 10);
-  flight_status_pub_ =
-      create_publisher<std_msgs::msg::UInt8>("dji_psdk_ros/fligh_status", 10);
-  altitude_pub_ =
-      create_publisher<umd_psdk_interfaces::msg::Altitude>("dji_psdk_ros/altitude", 10);
-  relative_height_pub_ =
-      create_publisher<std_msgs::msg::Float32>("dji_psdk_ros/relative_height", 10);
-  gps_position_pub_ =
-      create_publisher<sensor_msgs::msg::NavSatFix>("dji_psdk_ros/gps_position", 10);
-  rtk_position_pub_ =
-      create_publisher<sensor_msgs::msg::NavSatFix>("dji_psdk_ros/rtk_position", 10);
-  magnetometer_pub_ = create_publisher<sensor_msgs::msg::MagneticField>(
-      "dji_psdk_ros/magnetometer", 10);
-=======
 void
 PSDKWrapper::initialize_ros_elements()
 {
@@ -670,164 +511,11 @@
       create_publisher<std_msgs::msg::UInt8>("dji_psdk_ros/rtk_position_info", 10);
   magnetic_field_pub_ = create_publisher<sensor_msgs::msg::MagneticField>(
       "dji_psdk_ros/magnetic_field", 10);
->>>>>>> afd18c9b
   rc_pub_ = create_publisher<sensor_msgs::msg::Joy>("dji_psdk_ros/rc", 10);
   gimbal_angles_pub_ = create_publisher<geometry_msgs::msg::Vector3Stamped>(
       "dji_psdk_ros/gimbal_angles", 10);
   gimbal_status_pub_ = create_publisher<umd_psdk_interfaces::msg::GimbalStatus>(
       "dji_psdk_ros/gimbal_status", 10);
-<<<<<<< HEAD
-  aircraft_status_pub_ = create_publisher<umd_psdk_interfaces::msg::AircraftStatus>(
-      "dji_psdk_ros/aircraft_status", 10);
-  battery_pub_ =
-      create_publisher<umd_psdk_interfaces::msg::Battery>("dji_psdk_ros/battery", 10);
-  flight_anomaly_pub_ = create_publisher<umd_psdk_interfaces::msg::FlightAnomaly>(
-      "dji_psdk_ros/flight_anomaly", 10);
-  position_fused_pub_ = create_publisher<umd_psdk_interfaces::msg::PositionFused>(
-      "dji_psdk_ros/position_fused", 10);
-  relative_obstacle_info_pub_ =
-      create_publisher<umd_psdk_interfaces::msg::RelativeObstacleInfo>(
-          "dji_psdk_ros/relative_obstacle_info", 10);
-  home_position_pub_ = create_publisher<umd_psdk_interfaces::msg::HomePosition>(
-      "dji_psdk_ros/home_position", 10);
-}
-
-void PSDKWrapper::activate_ros_elements()
-{
-  // Camera
-  camera_start_shoot_single_photo_action_->activate();
-  camera_start_shoot_burst_photo_action_->activate();
-  camera_start_shoot_aeb_photo_action_->activate();
-  camera_start_shoot_interval_photo_action_->activate();
-  camera_stop_shoot_photo_action_->activate();
-  camera_record_video_action_->activate();
-  camera_get_laser_ranging_info_action_->activate();
-  camera_download_file_list_action_->activate();
-  camera_download_file_by_index_action_->activate();
-  camera_delete_file_by_index_action_->activate();
-  camera_streaming_action_->activate();
-  // Gimbal
-  gimbal_rotation_action_->activate();
-  // Telemetry
-  attitude_pub_->on_activate();
-  acceleration_ground_pub_->on_activate();
-  acceleration_body_pub_->on_activate();
-  imu_pub_->on_activate();
-  velocity_ground_pub_->on_activate();
-  flight_status_pub_->on_activate();
-  altitude_pub_->on_activate();
-  relative_height_pub_->on_activate();
-  gps_position_pub_->on_activate();
-  rtk_position_pub_->on_activate();
-  magnetometer_pub_->on_activate();
-  rc_pub_->on_activate();
-  gimbal_angles_pub_->on_activate();
-  gimbal_status_pub_->on_activate();
-  aircraft_status_pub_->on_activate();
-  battery_pub_->on_activate();
-  flight_anomaly_pub_->on_activate();
-  position_fused_pub_->on_activate();
-  relative_obstacle_info_pub_->on_activate();
-  home_position_pub_->on_activate();
-  
-}
-
-void PSDKWrapper::deactivate_ros_elements()
-{
-  // Camera
-  camera_start_shoot_single_photo_action_->deactivate();
-  camera_start_shoot_burst_photo_action_->deactivate();
-  camera_start_shoot_aeb_photo_action_->deactivate();
-  camera_start_shoot_interval_photo_action_->deactivate();
-  camera_stop_shoot_photo_action_->deactivate();
-  camera_record_video_action_->deactivate();
-  camera_get_laser_ranging_info_action_->deactivate();
-  camera_download_file_list_action_->deactivate();
-  camera_download_file_by_index_action_->deactivate();
-  camera_delete_file_by_index_action_->deactivate();
-  camera_streaming_action_->deactivate();
-  // Gimbal
-  gimbal_rotation_action_->deactivate();
-  // Telemetry
-  attitude_pub_->on_deactivate();
-  acceleration_ground_pub_->on_deactivate();
-  acceleration_body_pub_->on_deactivate();
-  imu_pub_->on_deactivate();
-  velocity_ground_pub_->on_deactivate();
-  flight_status_pub_->on_deactivate();
-  altitude_pub_->on_deactivate();
-  relative_height_pub_->on_deactivate();
-  gps_position_pub_->on_deactivate();
-  rtk_position_pub_->on_deactivate();
-  magnetometer_pub_->on_deactivate();
-  rc_pub_->on_deactivate();
-  gimbal_angles_pub_->on_deactivate();
-  gimbal_status_pub_->on_deactivate();
-  aircraft_status_pub_->on_deactivate();
-  battery_pub_->on_deactivate();
-  flight_anomaly_pub_->on_deactivate();
-  position_fused_pub_->on_deactivate();
-  relative_obstacle_info_pub_->on_deactivate();
-  home_position_pub_->on_deactivate();
-}
-
-void PSDKWrapper::clean_ros_elements()
-{
-  //Camera
-  camera_start_shoot_single_photo_action_.reset();
-  camera_start_shoot_burst_photo_action_.reset();
-  camera_start_shoot_aeb_photo_action_.reset();
-  camera_start_shoot_interval_photo_action_.reset();
-  camera_stop_shoot_photo_action_.reset();
-  camera_record_video_action_.reset();
-  camera_get_type_service_.reset();
-  camera_set_ev_service_.reset();
-  camera_get_ev_service_.reset();
-  camera_set_shutter_speed_service_.reset();
-  camera_get_shutter_speed_service_.reset();
-  camera_set_iso_service_.reset();
-  camera_get_iso_service_.reset();
-  camera_set_focus_target_service_.reset();
-  camera_get_focus_target_service_.reset();
-  camera_set_focus_mode_service_.reset();
-  camera_get_focus_mode_service_.reset();
-  camera_set_optical_zoom_service_.reset();
-  camera_get_optical_zoom_service_.reset();
-  camera_set_infrared_zoom_service_.reset();
-  camera_get_laser_ranging_info_action_.reset();
-  camera_download_file_list_action_.reset();
-  camera_download_file_by_index_action_.reset();
-  camera_delete_file_by_index_action_.reset();
-  camera_streaming_action_.reset();
-  // Gimbal
-  gimbal_set_mode_service_.reset();
-  gimbal_reset_service_.reset();
-  gimbal_rotation_action_.reset();
-  // Telemetry
-  attitude_pub_.reset();
-  acceleration_ground_pub_.reset();
-  acceleration_body_pub_.reset();
-  imu_pub_.reset();
-  velocity_ground_pub_.reset();
-  flight_status_pub_.reset();
-  altitude_pub_.reset();
-  relative_height_pub_.reset();
-  gps_position_pub_.reset();
-  rtk_position_pub_.reset();
-  magnetometer_pub_.reset();
-  rc_pub_.reset();
-  gimbal_angles_pub_.reset();
-  gimbal_status_pub_.reset();
-  aircraft_status_pub_.reset();
-  battery_pub_.reset();
-  flight_anomaly_pub_.reset();
-  position_fused_pub_.reset();
-  relative_obstacle_info_pub_.reset();
-  home_position_pub_.reset();
-}
-
-    
-=======
   flight_status_pub_ = create_publisher<umd_psdk_interfaces::msg::FlightStatus>(
       "dji_psdk_ros/flight_status", 10);
   aircraft_status_pub_ = create_publisher<umd_psdk_interfaces::msg::AircraftStatus>(
@@ -947,6 +635,109 @@
       "get_horizontal_radar_obstacle_avoidance",
       std::bind(&PSDKWrapper::get_horizontal_radar_obstacle_avoidance_cb, this, _1,
                 _2));
+//// Camera
+// Actions
+  camera_start_shoot_single_photo_action_ = 
+      std::make_unique<nav2_util::SimpleActionServer<CameraStartShootSinglePhoto>>(
+            shared_from_this(), "camera_start_shoot_single_photo",
+            std::bind(&PSDKWrapper::camera_start_shoot_single_photo_callback_, this));
+  camera_start_shoot_burst_photo_action_ = 
+      std::make_unique<nav2_util::SimpleActionServer<CameraStartShootBurstPhoto>>(
+            shared_from_this(), "camera_start_shoot_burst_photo",
+            std::bind(&PSDKWrapper::camera_start_shoot_burst_photo_callback_, this));
+  camera_start_shoot_aeb_photo_action_ =
+      std::make_unique<nav2_util::SimpleActionServer<CameraStartShootAEBPhoto>>(
+            shared_from_this(), "camera_start_shoot_aeb_photo",
+            std::bind(&PSDKWrapper::camera_start_shoot_aeb_photo_callback_, this));
+  camera_start_shoot_interval_photo_action_ =
+      std::make_unique<nav2_util::SimpleActionServer<CameraStartShootIntervalPhoto>>(
+            shared_from_this(), "camera_start_shoot_interval_photo",
+            std::bind(&PSDKWrapper::camera_start_shoot_interval_photo_callback_, this));
+  camera_stop_shoot_photo_action_ =
+      std::make_unique<nav2_util::SimpleActionServer<CameraStopShootPhoto>>(
+            shared_from_this(), "camera_stop_shoot_photo",
+            std::bind(&PSDKWrapper::camera_stop_shoot_photo_callback_, this));
+  camera_record_video_action_ =
+      std::make_unique<nav2_util::SimpleActionServer<CameraRecordVideo>>(
+            shared_from_this(), "camera_record_video",
+            std::bind(&PSDKWrapper::camera_record_video_callback_, this));
+  camera_get_laser_ranging_info_action_ = 
+      std::make_unique<nav2_util::SimpleActionServer<CameraGetLaserRangingInfo>>(
+            shared_from_this(), "camera_get_laser_ranging_info",
+            std::bind(&PSDKWrapper::camera_get_laser_ranging_info_callback_, this));
+  // TODO(@lidiadltv): Enable these actions once are working properly
+  // camera_download_file_list_action_ = 
+  //     std::make_unique<nav2_util::SimpleActionServer<CameraDownloadFileList>>(
+  //           shared_from_this(), "camera_download_file_list",
+  //           std::bind(&PSDKWrapper::camera_download_file_list_callback_, this));
+  // camera_download_file_by_index_action_ =
+  //     std::make_unique<nav2_util::SimpleActionServer<CameraDownloadFileByIndex>>(
+  //           shared_from_this(), "camera_download_file_by_index",
+  //           std::bind(&PSDKWrapper::camera_download_file_by_index_callback_, this));
+  // camera_delete_file_by_index_action_ =
+  //     std::make_unique<nav2_util::SimpleActionServer<CameraDeleteFileByIndex>>(
+  //           shared_from_this(), "camera_delete_file_by_index",
+  //           std::bind(&PSDKWrapper::camera_delete_file_by_index_callback_, this));
+  camera_streaming_action_ = 
+      std::make_unique<nav2_util::SimpleActionServer<CameraStreaming>>(
+            shared_from_this(), "camera_streaming",
+            std::bind(&PSDKWrapper::camera_streaming_callback_, this));
+// Services
+  camera_get_type_service_ = create_service<CameraGetType>(
+            "camera_get_type",
+            std::bind(&PSDKWrapper::camera_get_type_callback_, this, _1, _2), qos_profile_);
+  camera_set_ev_service_ = create_service<CameraSetEV>(
+            "camera_set_ev",
+            std::bind(&PSDKWrapper::camera_set_ev_callback_, this, _1, _2), qos_profile_);
+  camera_get_ev_service_ = create_service<CameraGetEV>(
+            "camera_get_ev",
+            std::bind(&PSDKWrapper::camera_get_ev_callback_, this, _1, _2), qos_profile_);
+  camera_set_shutter_speed_service_ = create_service<CameraSetShutterSpeed>(
+            "camera_set_shutter_speed",
+            std::bind(&PSDKWrapper::camera_set_shutter_speed_callback_, this, _1, _2), qos_profile_);
+  camera_get_shutter_speed_service_ = create_service<CameraGetShutterSpeed>(
+            "camera_get_shutter_speed",
+            std::bind(&PSDKWrapper::camera_get_shutter_speed_callback_, this, _1, _2), qos_profile_);
+  camera_set_iso_service_ = create_service<CameraSetISO>(
+            "camera_set_iso",
+            std::bind(&PSDKWrapper::camera_set_iso_callback_, this, _1, _2), qos_profile_);
+  camera_get_iso_service_ = create_service<CameraGetISO>(
+            "camera_get_iso",
+            std::bind(&PSDKWrapper::camera_get_iso_callback_, this, _1, _2), qos_profile_);
+  camera_set_focus_target_service_ = create_service<CameraSetFocusTarget>(
+            "camera_set_focus_target",
+            std::bind(&PSDKWrapper::camera_set_focus_target_callback_, this, _1, _2), qos_profile_);
+  camera_get_focus_target_service_ = create_service<CameraGetFocusTarget>(
+            "camera_get_focus_target",
+            std::bind(&PSDKWrapper::camera_get_focus_target_callback_, this, _1, _2), qos_profile_);
+  camera_set_focus_mode_service_ = create_service<CameraSetFocusMode>(
+            "camera_set_focus_mode",
+            std::bind(&PSDKWrapper::camera_set_focus_mode_callback_, this, _1, _2), qos_profile_);
+  camera_get_focus_mode_service_ = create_service<CameraGetFocusMode>(
+            "camera_get_focus_mode",
+            std::bind(&PSDKWrapper::camera_get_focus_mode_callback_, this, _1, _2), qos_profile_);
+  camera_set_optical_zoom_service_ = create_service<CameraSetOpticalZoom>(
+            "camera_set_optical_zoom",
+            std::bind(&PSDKWrapper::camera_set_optical_zoom_callback_, this, _1, _2), qos_profile_);
+  camera_get_optical_zoom_service_ = create_service<CameraGetOpticalZoom>(
+            "camera_get_optical_zoom",
+            std::bind(&PSDKWrapper::camera_get_optical_zoom_callback_, this, _1, _2), qos_profile_);
+  camera_set_infrared_zoom_service_= create_service<CameraSetInfraredZoom>(
+            "camera_set_infrared_zoom",
+            std::bind(&PSDKWrapper::camera_set_infrared_zoom_callback_, this, _1, _2), qos_profile_);
+//// Gimbal
+// Services
+  gimbal_set_mode_service_ = create_service<GimbalSetMode>(
+      "gimbal_set_mode",
+      std::bind(&PSDKWrapper::gimbal_set_mode_callback_, this, _1, _2), qos_profile_);
+  gimbal_reset_service_ = create_service<GimbalReset>(
+      "gimbal_reset",
+      std::bind(&PSDKWrapper::gimbal_reset_callback_, this, _1, _2), qos_profile_);
+// Actions
+  gimbal_rotation_action_ = 
+      std::make_unique<nav2_util::SimpleActionServer<GimbalRotation>>(
+            shared_from_this(), "gimbal_rotation",
+            std::bind(&PSDKWrapper::gimbal_rotation_callback_, this));
 }
 
 void
@@ -985,6 +776,42 @@
   // relative_height_pub_->on_activate();
   // relative_obstacle_info_pub_->on_activate();
   // home_position_pub_->on_activate();
+
+  // Camera
+  camera_start_shoot_single_photo_action_->activate();
+  camera_start_shoot_burst_photo_action_->activate();
+  camera_start_shoot_aeb_photo_action_->activate();
+  camera_start_shoot_interval_photo_action_->activate();
+  camera_stop_shoot_photo_action_->activate();
+  camera_record_video_action_->activate();
+  camera_get_laser_ranging_info_action_->activate();
+  camera_download_file_list_action_->activate();
+  camera_download_file_by_index_action_->activate();
+  camera_delete_file_by_index_action_->activate();
+  camera_streaming_action_->activate();
+  // Gimbal
+  gimbal_rotation_action_->activate();
+  // Telemetry
+  attitude_pub_->on_activate();
+  acceleration_ground_pub_->on_activate();
+  acceleration_body_pub_->on_activate();
+  imu_pub_->on_activate();
+  velocity_ground_pub_->on_activate();
+  flight_status_pub_->on_activate();
+  altitude_pub_->on_activate();
+  relative_height_pub_->on_activate();
+  gps_position_pub_->on_activate();
+  rtk_position_pub_->on_activate();
+  magnetometer_pub_->on_activate();
+  rc_pub_->on_activate();
+  gimbal_angles_pub_->on_activate();
+  gimbal_status_pub_->on_activate();
+  aircraft_status_pub_->on_activate();
+  battery_pub_->on_activate();
+  flight_anomaly_pub_->on_activate();
+  position_fused_pub_->on_activate();
+  relative_obstacle_info_pub_->on_activate();
+  home_position_pub_->on_activate();
 }
 
 void
@@ -1023,6 +850,21 @@
   // relative_height_pub_->on_deactivate();
   // relative_obstacle_info_pub_->on_deactivate();
   // home_position_pub_->on_deactivate();
+
+  // Camera
+  camera_start_shoot_single_photo_action_->deactivate();
+  camera_start_shoot_burst_photo_action_->deactivate();
+  camera_start_shoot_aeb_photo_action_->deactivate();
+  camera_start_shoot_interval_photo_action_->deactivate();
+  camera_stop_shoot_photo_action_->deactivate();
+  camera_record_video_action_->deactivate();
+  camera_get_laser_ranging_info_action_->deactivate();
+  camera_download_file_list_action_->deactivate();
+  camera_download_file_by_index_action_->deactivate();
+  camera_delete_file_by_index_action_->deactivate();
+  camera_streaming_action_->deactivate();
+  // Gimbal
+  gimbal_rotation_action_->deactivate();
 }
 
 void
@@ -1095,7 +937,37 @@
   get_upwards_radar_obstacle_avoidance_srv_.reset();
   get_downwards_vo_obstacle_avoidance_srv_.reset();
   get_horizontal_radar_obstacle_avoidance_srv_.reset();
-}
-
->>>>>>> afd18c9b
+
+  //Camera
+  camera_start_shoot_single_photo_action_.reset();
+  camera_start_shoot_burst_photo_action_.reset();
+  camera_start_shoot_aeb_photo_action_.reset();
+  camera_start_shoot_interval_photo_action_.reset();
+  camera_stop_shoot_photo_action_.reset();
+  camera_record_video_action_.reset();
+  camera_get_type_service_.reset();
+  camera_set_ev_service_.reset();
+  camera_get_ev_service_.reset();
+  camera_set_shutter_speed_service_.reset();
+  camera_get_shutter_speed_service_.reset();
+  camera_set_iso_service_.reset();
+  camera_get_iso_service_.reset();
+  camera_set_focus_target_service_.reset();
+  camera_get_focus_target_service_.reset();
+  camera_set_focus_mode_service_.reset();
+  camera_get_focus_mode_service_.reset();
+  camera_set_optical_zoom_service_.reset();
+  camera_get_optical_zoom_service_.reset();
+  camera_set_infrared_zoom_service_.reset();
+  camera_get_laser_ranging_info_action_.reset();
+  camera_download_file_list_action_.reset();
+  camera_download_file_by_index_action_.reset();
+  camera_delete_file_by_index_action_.reset();
+  camera_streaming_action_.reset();
+  // Gimbal
+  gimbal_set_mode_service_.reset();
+  gimbal_reset_service_.reset();
+  gimbal_rotation_action_.reset();
+}
+
 }  // namespace umd_psdk