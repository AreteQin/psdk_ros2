--- conflicted
+++ resolved
@@ -34,15 +34,12 @@
 find_package(nav_msgs REQUIRED)
 find_package(umd_psdk_interfaces REQUIRED)
 find_package(std_srvs REQUIRED)
-<<<<<<< HEAD
 find_package(OpenCV REQUIRED)
 find_package(umd_rtsp REQUIRED)
 
 
 include_directories(include
                     ${OpenCV_INCLUDE_DIRS})
-=======
->>>>>>> afd18c9b
 
 # Find toolchain name needed to select the right PSDK lib
 execute_process(COMMAND uname -m
@@ -98,14 +95,11 @@
 add_library(psdk_wrapper_libs SHARED
   src/psdk_wrapper.cpp
   src/modules/telemetry.cpp
-<<<<<<< HEAD
   src/modules/camera.cpp
   src/modules/gimbal.cpp
   src/modules/dji_camera_image_handler.cpp
   src/modules/dji_camera_stream_decoder.cpp
-=======
   src/modules/flight_control.cpp
->>>>>>> afd18c9b
   src/common/osal_fs.c
   src/common/osal_socket.c
   src/common/osal.c
