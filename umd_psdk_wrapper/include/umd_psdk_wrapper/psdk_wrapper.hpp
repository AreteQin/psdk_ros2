--- conflicted
+++ resolved
@@ -218,16 +218,11 @@
   rclcpp::Service<GimbalReset>::SharedPtr gimbal_reset_service_;
   
  protected:
-<<<<<<< HEAD
   T_DjiReturnCode start_camera_stream(CameraImageCallback callback, void *userData, E_DjiLiveViewCameraPosition index, E_DjiLiveViewCameraSource camera_source);
-  /*
-   * @brief Lifecycle configure
-=======
   /**
    * @brief Configures member variable and sets the environment
    * @param state Reference to Lifecycle state
    * @return nav2_util::CallbackReturn SUCCESS or FAILURE
->>>>>>> afd18c9b
    */
   nav2_util::CallbackReturn on_configure(const rclcpp_lifecycle::State& state) override;
 
@@ -260,12 +255,8 @@
    */
   nav2_util::CallbackReturn on_shutdown(const rclcpp_lifecycle::State& state) override;
 
-<<<<<<< HEAD
-  struct PsdkParams {
-=======
  private:
   struct PSDKParams {
->>>>>>> afd18c9b
     std::string app_name;
     std::string app_id;
     std::string app_key;
@@ -275,25 +266,6 @@
     std::string hardware_connection;
     std::string uart_dev_1;
     std::string uart_dev_2;
-<<<<<<< HEAD
-  };
-
-  struct DataFrequency {
-    int timestamp;
-    int attitude;
-    int acceleration;
-    int velocity;
-    int angular_velocity;
-    int position;
-    int gps_data;
-    int rtk_data;
-    int magnetometer;
-    int rc_channels_data;
-    int gimbal_data;
-    int flight_status;
-    int battery_level;
-    int control_information;
-=======
     int imu_frequency;
     int attitude_frequency;
     int acceleration_frequency;
@@ -308,7 +280,6 @@
     int flight_status_frequency;
     int battery_level_frequency;
     int control_information_frequency;
->>>>>>> afd18c9b
   };
 
   /**
@@ -344,11 +315,21 @@
    * @return true/false
    */
   bool init_telemetry();
-<<<<<<< HEAD
+  /**
+   * @brief Initiate the camera module
+   * @return true/false
+   */
   bool init_camera_manager();
+  /**
+   * @brief Initiate the streaming module
+   * @return true/false
+   */
   bool init_liveview_manager();
+  /**
+   * @brief Initiate the gimbal module
+   * @return true/false
+   */
   bool init_gimbal_manager();
-=======
 
   /**
    * @brief Initiate the flight control module
@@ -361,22 +342,14 @@
    * @param frequency
    * @return E_DjiDataSubscriptionTopicFreq
    */
->>>>>>> afd18c9b
   E_DjiDataSubscriptionTopicFreq get_frequency(const int frequency);
   void set_topic_frequency(std::vector<Telemetry::DJITopic>* topics,
                            const int frequency);
 
-<<<<<<< HEAD
-  T_DjiReturnCode attitude_callback(const uint8_t* data, uint16_t dataSize,
-                                    const T_DjiDataTimestamp* timestamp);
-  friend T_DjiReturnCode c_callback_wrapper(const uint8_t* data, uint16_t dataSize,
-                                            const T_DjiDataTimestamp* timestamp);
-=======
   /**
    * @brief Initializes all ROS elements (e.g. subscribers, publishers, services)
    */
   void initialize_ros_elements();
->>>>>>> afd18c9b
 
   /**
    * @brief Activates all ROS elements
@@ -402,97 +375,6 @@
    */
   void unsubscribe_psdk_topics();
 
-<<<<<<< HEAD
-  PsdkParams params_;
-  DataFrequency data_frequency_;
-  Telemetry telemetry_;
-
-//////////////////////////////////////// Sensors ////////////////////////////////////////
-  // Action callbacks
-  void camera_start_shoot_single_photo_callback_();
-  void camera_start_shoot_burst_photo_callback_();
-  void camera_start_shoot_aeb_photo_callback_();
-  void camera_start_shoot_interval_photo_callback_();
-  void camera_stop_shoot_photo_callback_();
-  void camera_record_video_callback_();
-  void camera_get_laser_ranging_info_callback_();
-  void camera_download_file_list_callback_();
-  void camera_download_file_by_index_callback_();
-  void camera_delete_file_by_index_callback_();
-  void camera_streaming_callback_();
-  void gimbal_rotation_callback_();
-  // Service callbacks                              
-  void camera_get_type_callback_(const std::shared_ptr<CameraGetType::Request> request, 
-                                 const std::shared_ptr<CameraGetType::Response> response); 
-  void camera_set_ev_callback_(const std::shared_ptr<CameraSetEV::Request> request, 
-                                 const std::shared_ptr<CameraSetEV::Response> response);     
-  void camera_get_ev_callback_(const std::shared_ptr<CameraGetEV::Request> request, 
-                                 const std::shared_ptr<CameraGetEV::Response> response);  
-  void camera_set_shutter_speed_callback_(const std::shared_ptr<CameraSetShutterSpeed::Request> request, 
-                                 const std::shared_ptr<CameraSetShutterSpeed::Response> response);   
-  void camera_get_shutter_speed_callback_(const std::shared_ptr<CameraGetShutterSpeed::Request> request, 
-                                 const std::shared_ptr<CameraGetShutterSpeed::Response> response); 
-  void camera_set_iso_callback_(const std::shared_ptr<CameraSetISO::Request> request, 
-                                 const std::shared_ptr<CameraSetISO::Response> response);    
-  void camera_get_iso_callback_(const std::shared_ptr<CameraGetISO::Request> request, 
-                                 const std::shared_ptr<CameraGetISO::Response> response);                                                                                                                                                                                                                 
-  void camera_set_focus_target_callback_(const std::shared_ptr<CameraSetFocusTarget::Request> request, 
-                                 const std::shared_ptr<CameraSetFocusTarget::Response> response);
-  void camera_get_focus_target_callback_(const std::shared_ptr<CameraGetFocusTarget::Request> request, 
-                                 const std::shared_ptr<CameraGetFocusTarget::Response> response); 
-  void camera_set_focus_mode_callback_(const std::shared_ptr<CameraSetFocusMode::Request> request, 
-                                 const std::shared_ptr<CameraSetFocusMode::Response> response); 
-  void camera_get_focus_mode_callback_(const std::shared_ptr<CameraGetFocusMode::Request> request, 
-                                 const std::shared_ptr<CameraGetFocusMode::Response> response);  
-  void camera_set_optical_zoom_callback_(const std::shared_ptr<CameraSetOpticalZoom::Request> request, 
-                                 const std::shared_ptr<CameraSetOpticalZoom::Response> response); 
-  void camera_get_optical_zoom_callback_(const std::shared_ptr<CameraGetOpticalZoom::Request> request, 
-                                 const std::shared_ptr<CameraGetOpticalZoom::Response> response);   
-  void camera_set_infrared_zoom_callback_(const std::shared_ptr<CameraSetInfraredZoom::Request> request, 
-                                 const std::shared_ptr<CameraSetInfraredZoom::Response> response);                                                                                                                                                                               
-  void gimbal_set_mode_callback_(const std::shared_ptr<GimbalSetMode::Request> request, 
-                                     const std::shared_ptr<GimbalSetMode::Response> response);  
-  void gimbal_reset_callback_(const std::shared_ptr<GimbalReset::Request> request, 
-                                     const std::shared_ptr<GimbalReset::Response> response);                                                                       
-
-  const rmw_qos_profile_t& qos_profile_{rmw_qos_profile_services_default};
-  
-//////////////////////////////////////// Sensors ////////////////////////////////////////
-
-// Streaming
-  friend void c_publish_streaming_callback(CameraRGBImage img, void *userData);
-  friend void c_LiveviewConvertH264ToRgbCallback(E_DjiLiveViewCameraPosition position, const uint8_t *buf, uint32_t bufLen);
-  void publish_streaming_callback(CameraRGBImage img, void *userData);
-  void LiveviewConvertH264ToRgbCallback(E_DjiLiveViewCameraPosition position, const uint8_t *buf, uint32_t bufLen);
-  void create_streaming_pipeline();
-  umd_rtsp::RTSPStreamer rtsp_streamer_;
-  bool streaming_pipeline_configured = false;
-  
- private:
-  rclcpp::Node::SharedPtr node_;
-
-  void initialize_ros_elements();
-
-  void subscribe_attitude_topic();
-
-  std::map <E_DjiCameraType, std::string> camera_type_str = 
-  {
-    {DJI_CAMERA_TYPE_UNKNOWN, "Unkown"},
-    {DJI_CAMERA_TYPE_Z30,     "Zenmuse Z30"},
-    {DJI_CAMERA_TYPE_XT2,     "Zenmuse XT2"},
-    {DJI_CAMERA_TYPE_PSDK,    "Payload Camera"},
-    {DJI_CAMERA_TYPE_XTS,     "Zenmuse XTS"},
-    {DJI_CAMERA_TYPE_H20,     "Zenmuse H20"},
-    {DJI_CAMERA_TYPE_H20T,    "Zenmuse H20T"},
-    {DJI_CAMERA_TYPE_P1,      "Zenmuse P1"},
-    {DJI_CAMERA_TYPE_L1,      "Zenmuse L1"},
-    {DJI_CAMERA_TYPE_H20N,    "Zenmuse H20N"},
-    {DJI_CAMERA_TYPE_M30,     "M30 Camera"},
-    {DJI_CAMERA_TYPE_M30T,    "M30T Camera"},
-    {DJI_CAMERA_TYPE_M3E,     "M3E Camera"},
-    {DJI_CAMERA_TYPE_M3T,     "M3T Camera"},
-  };
-=======
   /* C-typed DJI topic subscriber callbacks*/
   friend T_DjiReturnCode c_attitude_callback(const uint8_t* data, uint16_t dataSize,
                                              const T_DjiDataTimestamp* timestamp);
@@ -706,6 +588,72 @@
   void get_upwards_radar_obstacle_avoidance_cb(
       const std::shared_ptr<GetObstacleAvoidance::Request> request,
       const std::shared_ptr<GetObstacleAvoidance::Response> response);
+  // Camera
+  void camera_get_type_callback_(
+      const std::shared_ptr<CameraGetType::Request> request, 
+      const std::shared_ptr<CameraGetType::Response> response); 
+  void camera_set_ev_callback_(
+    const std::shared_ptr<CameraSetEV::Request> request, 
+    const std::shared_ptr<CameraSetEV::Response> response);     
+  void camera_get_ev_callback_(
+    const std::shared_ptr<CameraGetEV::Request> request, 
+    const std::shared_ptr<CameraGetEV::Response> response);  
+  void camera_set_shutter_speed_callback_(
+    const std::shared_ptr<CameraSetShutterSpeed::Request> request, 
+    const std::shared_ptr<CameraSetShutterSpeed::Response> response);   
+  void camera_get_shutter_speed_callback_(
+    const std::shared_ptr<CameraGetShutterSpeed::Request> request, 
+    const std::shared_ptr<CameraGetShutterSpeed::Response> response); 
+  void camera_set_iso_callback_(
+    const std::shared_ptr<CameraSetISO::Request> request, 
+    const std::shared_ptr<CameraSetISO::Response> response);    
+  void camera_get_iso_callback_(
+    const std::shared_ptr<CameraGetISO::Request> request, 
+    const std::shared_ptr<CameraGetISO::Response> response);                                                                                                                                                                                                                 
+  void camera_set_focus_target_callback_(
+    const std::shared_ptr<CameraSetFocusTarget::Request> request, 
+    const std::shared_ptr<CameraSetFocusTarget::Response> response);
+  void camera_get_focus_target_callback_(
+    const std::shared_ptr<CameraGetFocusTarget::Request> request, 
+    const std::shared_ptr<CameraGetFocusTarget::Response> response); 
+  void camera_set_focus_mode_callback_(
+    const std::shared_ptr<CameraSetFocusMode::Request> request, 
+    const std::shared_ptr<CameraSetFocusMode::Response> response); 
+  void camera_get_focus_mode_callback_(
+    const std::shared_ptr<CameraGetFocusMode::Request> request, 
+    const std::shared_ptr<CameraGetFocusMode::Response> response);  
+  void camera_set_optical_zoom_callback_(
+    const std::shared_ptr<CameraSetOpticalZoom::Request> request, 
+    const std::shared_ptr<CameraSetOpticalZoom::Response> response); 
+  void camera_get_optical_zoom_callback_(
+    const std::shared_ptr<CameraGetOpticalZoom::Request> request, 
+    const std::shared_ptr<CameraGetOpticalZoom::Response> response);   
+  void camera_set_infrared_zoom_callback_(
+    const std::shared_ptr<CameraSetInfraredZoom::Request> request, 
+    const std::shared_ptr<CameraSetInfraredZoom::Response> response);                                                                                                                                                                               
+  void gimbal_set_mode_callback_(
+    const std::shared_ptr<GimbalSetMode::Request> request, 
+    const std::shared_ptr<GimbalSetMode::Response> response);  
+  void gimbal_reset_callback_(
+    const std::shared_ptr<GimbalReset::Request> request, 
+    const std::shared_ptr<GimbalReset::Response> response);  
+  /* ROS Actions */
+  friend void c_publish_streaming_callback(CameraRGBImage img, void *userData);
+  friend void c_LiveviewConvertH264ToRgbCallback(E_DjiLiveViewCameraPosition position, const uint8_t *buf, uint32_t bufLen);
+  void publish_streaming_callback(CameraRGBImage img, void *userData);
+  void LiveviewConvertH264ToRgbCallback(E_DjiLiveViewCameraPosition position, const uint8_t *buf, uint32_t bufLen);
+  void camera_start_shoot_single_photo_callback_();
+  void camera_start_shoot_burst_photo_callback_();
+  void camera_start_shoot_aeb_photo_callback_();
+  void camera_start_shoot_interval_photo_callback_();
+  void camera_stop_shoot_photo_callback_();
+  void camera_record_video_callback_();
+  void camera_get_laser_ranging_info_callback_();
+  void camera_download_file_list_callback_();
+  void camera_download_file_by_index_callback_();
+  void camera_delete_file_by_index_callback_();
+  void camera_streaming_callback_();
+  void gimbal_rotation_callback_();
 
   /* ROS Publishers */
   rclcpp_lifecycle::LifecyclePublisher<geometry_msgs::msg::QuaternionStamped>::SharedPtr
@@ -874,7 +822,31 @@
   int gps_signal_level_{0};
   float local_altitude_reference_{0};
   bool local_altitude_reference_set_{false};
->>>>>>> afd18c9b
+
+  const rmw_qos_profile_t& qos_profile_{rmw_qos_profile_services_default};
+
+  // Streaming
+  void create_streaming_pipeline();
+  umd_rtsp::RTSPStreamer rtsp_streamer_;
+  bool streaming_pipeline_configured = false;
+  std::map <E_DjiCameraType, std::string> camera_type_str = 
+  {
+    {DJI_CAMERA_TYPE_UNKNOWN, "Unkown"},
+    {DJI_CAMERA_TYPE_Z30,     "Zenmuse Z30"},
+    {DJI_CAMERA_TYPE_XT2,     "Zenmuse XT2"},
+    {DJI_CAMERA_TYPE_PSDK,    "Payload Camera"},
+    {DJI_CAMERA_TYPE_XTS,     "Zenmuse XTS"},
+    {DJI_CAMERA_TYPE_H20,     "Zenmuse H20"},
+    {DJI_CAMERA_TYPE_H20T,    "Zenmuse H20T"},
+    {DJI_CAMERA_TYPE_P1,      "Zenmuse P1"},
+    {DJI_CAMERA_TYPE_L1,      "Zenmuse L1"},
+    {DJI_CAMERA_TYPE_H20N,    "Zenmuse H20N"},
+    {DJI_CAMERA_TYPE_M30,     "M30 Camera"},
+    {DJI_CAMERA_TYPE_M30T,    "M30T Camera"},
+    {DJI_CAMERA_TYPE_M3E,     "M3E Camera"},
+    {DJI_CAMERA_TYPE_M3T,     "M3T Camera"},
+  };
+
 };
 
 /**
