 # Getting started

To use the psdk_ros2 wrapper you will need to create a new workspace in which you clone both the wrapper as well as the Payload-SDK libraries. 

```bash
mkdir -p ~/psdk_ros2_ws/src
cd ~/psdk_ros2_ws/src
# Clone the psdk_ros2 wrapper
git clone https://github.com/umdlife/psdk_ros2.git

# Before building, check the Dependencies section and make sure you have everything installed
# You can also run rosdep to automatically install the dependencies
rosdep update
rosdep keys --from-paths . --ignore-src --rosdistro humble | \
  xargs rosdep resolve --rosdistro humble | \
  awk '/#apt/{getline; print}' > ./rosdep_requirements.txt
sudo apt install -y --no-install-recommends $(cat ./rosdep_requirements.txt) 

# Build the code
cd ~/psdk_ros2_ws
colcon build

# Launch the node
ros2 launch psdk_wrapper wrapper.launch.py

# Default link_config_file_path = psdk_wrapper/cfg/link_config.json
# Default psdk_params_file_path = psdk_wrapper/cfg/psdk_params.yml
# If using parameter and config files different than the default ones, you can point to them as:
ros2 launch psdk_wrapper wrapper.launch.py link_config_file_path:=/absolute/path/to/config.json psdk_params_file_path:=/absolute/path/to/params.yml

```



## Configuration

The following parameters can be configured in the *psdk_wrapper/cfg/psdk_params.yaml* file:

| Parameter                     | Data Type | Default Value                      | Comments                                    |
| ------------------------------| --------- | ---------------------------------- | ------------------------------------------- |
| app_name                      | String    | -                                  | Add your App name                           |
| app_id                        | String    | -                                  | Add your App id                             |
| app_key                       | String    | -                                  | Add your App key                            |
| app_license                   | String    | -                                  | Add your App license                        |
| developer_account             | String    | -                                  | Add your developer account (not mandatory)  |
| baudrate                      | String    | 921600                             | -                                           |
<<<<<<< HEAD
| link_config_file_path         | String    | "absolute/path/to/config.json"     | (Optional) Default: cfg/link_config.json    |
=======
>>>>>>> 620255ba
| num_of_initialization_retries | Int       | 1                                  | Num of retries to init the PSDK app         |
| imu_frame                     | String    | "psdk_imu_link"                    | -                                           |
| body_frame                    | String    | "psdk_base_link"                   | -                                           |
| map_frame                     | String    | "psdk_map_enu"                     | -                                           |
| gimbal_frame                  | String    | "psdk_gimbal_link"                 | -                                           |
| camera_frame                  | String    | "psdk_camera_link"                 | -                                           |
| mandatory_modules             |           |                                    |                                             |
| - telemetry                   | Bool      |  True                              | Trigger node failure, if module not loaded  |
| - flight_control              | Bool      |  True                              | Trigger node failure, if module not loaded  |
| - camera                      | Bool      |  True                              | Trigger node failure, if module not loaded  |
| - gimbal                      | Bool      |  True                              | Trigger node failure, if module not loaded  |
| - liveview                    | Bool      |  True                              | Trigger node failure, if module not loaded  |
| data_frequency                | Object    | -                                  | Options are: 1, 5, 10, 50, 100, 200, 400 Hz |
| - imu                         | Integer   | 100                                | -                                           |
| - attitude                    | Integer   | 100                                | -                                           |
| - acceleration                | Integer   | 50                                 | -                                           |
| - velocity                    | Integer   | 50                                 | -                                           |
| - angular_velocity            | Integer   | 100                                | -                                           |
| - position                    | Integer   | 50                                 | -                                           |
| - altitude                    | Integer   | 50                                 | -                                           |
| - gps_data                    | Integer   | 1                                  | -                                           |
| - rtk_data                    | Integer   | 1                                  | -                                           |
| - magnetometer                | Integer   | 50                                 | -                                           |
| - rc_channels_data            | Integer   | 1                                  | -                                           |
| - gimbal_data                 | Integer   | 1                                  | -                                           |
| - flight_status               | Integer   | 1                                  | -                                           |
| - battery_level               | Integer   | 1                                  | -                                           |
| - control_information         | Integer   | 1                                  | -                                           |


To configure the hardware connection type and to specify the exact ports that need to be used, please use the *psdk_wrapper/cfg/link_config.json* file. This file follows a similar strategy to the file one must configure before running the DJI PSDK samples. Thus, for simplicity, the psdk_ros2 wrapper follows the same approach. Please notice, that the App configuration (e.g. app_id, app_key) has been kept in the ros parameter file. 

## Udev rules

To avoid changing the device name each time you run the psdk application, you can use the following udev rules

```bash
# DJI Serial Comm
SUBSYSTEM=="tty", SUBSYSTEMS=="usb", ATTRS{idVendor}=="YourVendor", ATTRS{idProduct}=="YourProduct", MODE="0666", SYMLINK+="dji_serial"
# DJI Advanced Sensing
SUBSYSTEM=="tty", SUBSYSTEMS=="usb", ATTRS{idVendor}=="YourVendor", ATTRS{idProduct}=="YourProduct", MODE="0666", SYMLINK+="dji_advanced_sensing"
```



## Dependencies 

### ROS 2 packages

The following ROS 2 packages are needed to successfully build the wrapper:

* rclcpp
* rclcpp_lifecycle
* tf2
* tf2_ros
* sensor_msgs
* geometry_msgs
* std_msgs
* nav_msgs
* std_srvs

### Other libraries

The following libraries are needded to enable the access to USB devices and handling the video streaming:

* libusb-1.0-0-dev
* libopus-dev 
* ffmpeg 
* libavcodec-dev 
* libavformat-dev 
* libavfilter-dev
<|MERGE_RESOLUTION|>--- conflicted
+++ resolved
@@ -44,10 +44,6 @@
 | app_license                   | String    | -                                  | Add your App license                        |
 | developer_account             | String    | -                                  | Add your developer account (not mandatory)  |
 | baudrate                      | String    | 921600                             | -                                           |
-<<<<<<< HEAD
-| link_config_file_path         | String    | "absolute/path/to/config.json"     | (Optional) Default: cfg/link_config.json    |
-=======
->>>>>>> 620255ba
 | num_of_initialization_retries | Int       | 1                                  | Num of retries to init the PSDK app         |
 | imu_frame                     | String    | "psdk_imu_link"                    | -                                           |
 | body_frame                    | String    | "psdk_base_link"                   | -                                           |
