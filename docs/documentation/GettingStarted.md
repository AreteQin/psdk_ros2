# Getting started

## Configuration

There are two main configuration files needed to correctly run the `psdk_ros2` wrapper. 
1. **link_config.json**  *(default path: psdk_wrapper/cfg)* \
   A json file similar to the one used within the Payload-SDK samples which allows you to configure the type of connection/link you are using to connect to the DJI drone. This is related to the hardware you are using to connect to the drone.
2. **psdk_params.yaml** *(default path: psdk_wrapper/cfg)* \
   A yaml file which defines all ROS 2 parameters used by the wrapper. The information regarding the App configuration (e.g. app_id, app_ket, etc) can be configured here as a ROS 2 parameter.

### Hardware connection

Before launching the `psdk_ros2` wrapper, you must ensure that you are using the proper hardware connection to the DJI drone you are using. Various methods exist for establishing connections between DJI drones and companion computers. The approach may vary depending on the drone model and the companion computer in use. Below is a summary table illustrating each device port name and the DJI development kit that can be used. For the most recent updates, please refer to the latest version of the [table](https://developer.dji.com/doc/payload-sdk-tutorial/en/quick-start/drone-port.html).

| Aircraft       | Port Name                | Adapted Development Kit                                                 |
|----------------|--------------------------|-------------------------------------------------------------------------|
| Matrice 3D/3TD | E-Port                   | E-Port Development Kit                                                  |
|                | E-Port Lite              |     -                                                                   |
| FlyCart 30     | E-Port Lite              |  -                                                                      |
| M350 RTK       | E-Port                   | E-Port Development Kit / SDK Round Ribbon Cable                         |
|                | PSDK Port (Gimbal Port)  | SkyPort V2 Development Kit / SkyPort V2 Production Suit / DJI X-Port    |
| Mavic 3E/3T    | E-Port                   | E-Port Development Kit                                                  |
| Matrice 30/30T | E-Port                   | E-Port Development Kit / SDK Round Ribbon Cable / PSDK Mounting Bracket |
| M300 RTK       | OSDK Port                | E-Port Development Kit / SDK Round Ribbon Cable / OSDK Expansion Module |
|                | PSDK Port (Gimbal Port)  | SkyPort V1/V2 Development Kit / X-port /  SkyPort V1/V2 Production Suit |

Once you've established the hardware connection between your board and the DJI drone, you can configure the `psdk_ros2` wrapper to utilize that setup through the  *psdk_wrapper/cfg/link_config.json* file. One important parameter when filling in the link_config.json is to properly select what type of connection you are using. From all the possible configurations, the following have been (so far) tested and validated with the `psdk_ros2` wrapper.  

| Aircraft       | Port Name  | Adapted Development Kit |  psdk_ros2 link config       |
|----------------|------------|-------------------------|------------------------------|
| M350 RTK       | E-Port     | SDK Round Ribbon Cable  | use_uart_and_network_device  | 
| Matrice 30/30T | E-Port     | SDK Round Ribbon Cable  | use_uart_and_network_device  |
| M300 RTK       | OSDK Port  | OSDK Expansion Module   | use_uart_and_usb_bulk_device | 

The link configurations represent the different channels DJI uses to send information from the drone to 3rd party development platforms. In very generic terms, these channels are used for:
* UART serial: used to send commands to the drone and receive most of the information
* USB Bulk / Network device : used to retrive and send different cameras stream (e.g. main camera, FPV, perception) and perform media file management

Usually the serial interface is supported out-of-the-box by most systems, thus the basic functionalities of the psdk_ros2 wrapper are guaranteed. However, to interact with the different cameras on-board the drone, the USB bulk or Network device interface needs to be enabled on your computer. DJI offers a series of instructions and scripts to set-up the E-Port connection and enable the USB Bulk function for the Jetson Nano and Raspberry Pi 4B boards:
* Jetson Nano [instructions](https://developer.dji.com/doc/payload-sdk-tutorial/en/quick-start/quick-guide/jetson-nano.html) - Jetson Nano [scripts](https://terra-1-g.djicdn.com/71a7d383e71a4fb8887a310eb746b47f/psdk/e-port/usb-bulk-configuration-reference.zip)
  * If you want to enable the Ethernet interface, you can try to follow the instructions provided in the *readme.txt* file that comes within the scripts folder
* Raspberry 4B [instructions](https://developer.dji.com/doc/payload-sdk-tutorial/en/quick-start/quick-guide/raspberry-pi.html) - Raspberry 4B [scripts](https://sdk-forum.dji.net/hc/zh-cn/articles/10232604141465-M30%E5%BC%80%E5%8F%91-%E6%A0%91%E8%8E%93%E6%B4%BE4B%E9%85%8D%E7%BD%AEUSB-device-RNDIS-%E5%92%8C-BULK)

For any other board, you must make sure to enable either the USB Bulk or the Network interface to be able to access the camera stream via the psdk_ros2 wrapper. Please check the [Basic Concepts page](https://developer.dji.com/doc/payload-sdk-tutorial/en/quick-start/porting.html#basic-concepts) to know more about this topic. 

#### Example of DJI M300 - OKSD Port - OSDK Expansion Module connection 

This connection is compatible exclusively with the M300 RTK drone. Upon establishing the connection, two devices will be recognized by the computer, usually /tty/USB0 and /tty/ACM0. To maintain consistent device naming across sessions, refer to the 'Udev rules' section, which provides guidance on preventing device name alterations each time the devices are connected.

**Steps:**

1. Connect the FTDI adapter to the designated pins on the OSDK Exapansion module for serial communication
2. Use a mini-USB A to USB A cable (this cable is different depending on the ftdi module you use) to connect the FTDI adapter to the computer's USB 2.0 port
3. Connect the USB A to USB A from the OSDK Expansion module to the USB port of the computer
4. Connect the power cable from the OSDK Expansion module to supply power to the companion computer
5. Use the default *link_config.json* file to run the psdk_ros2 wrapper

<div style="background-color: #FFDDB8; padding: 10px; border: 0.2px solid ##FBFAFA;">
    <p style="margin: 0;"><strong> Caution:</strong>  The OSDK expansion module outputs 24V. Ensure that your companion computer can tolerate this voltage level. If not, you must use an appropriate step-down module to reduce the voltage to a safe level for your device.</p>
</div>
<div style="margin-bottom: 20px;"></div>


### ROS 2 Parameter configuration

The following parameters can be configured in the *psdk_wrapper/cfg/psdk_params.yaml* file:

| Parameter                     | Data Type | Default Value                      | Comments                                    |
| ------------------------------| --------- | ---------------------------------- | ------------------------------------------- |
| app_name                      | String    | -                                  | Add your App name                           |
| app_id                        | String    | -                                  | Add your App id                             |
| app_key                       | String    | -                                  | Add your App key                            |
| app_license                   | String    | -                                  | Add your App license                        |
| developer_account             | String    | -                                  | Add your developer account (not mandatory)  |
| baudrate                      | String    | 921600                             | -                                           |
| num_of_initialization_retries | Int       | 1                                  | Num of retries to init the PSDK app         |
| tf_frame_prefix               | String    | TF frame prefix                    | Add prefix before the frame name            |
| imu_frame                     | String    | "psdk_imu_link"                    | -                                           |
| body_frame                    | String    | "psdk_base_link"                   | -                                           |
| map_frame                     | String    | "psdk_map_enu"                     | -                                           |
| gimbal_frame                  | String    | "psdk_gimbal_link"                 | -                                           |
| camera_frame                  | String    | "psdk_camera_link"                 | -                                           |
| file download path            | String    | "/logs/media"                      | -                                           |
<<<<<<< HEAD

=======
>>>>>>> f27b51c4
| mandatory_modules             |           |                                    |                                             |
| - telemetry                   | Bool      |  True                              | Trigger node failure, if module not loaded  |
| - flight_control              | Bool      |  True                              | Trigger node failure, if module not loaded  |
| - camera                      | Bool      |  False                             | Trigger node failure, if module not loaded  |
| - gimbal                      | Bool      |  False                             | Trigger node failure, if module not loaded  |
| - liveview                    | Bool      |  False                             | Trigger node failure, if module not loaded  |
| - hms                         | Bool      |  False                             | Trigger node failure, if module not loaded  |
| data_frequency                | Object    | -                                  | Options are: 1, 5, 10, 50, 100, 200, 400 Hz |
| - imu                         | Integer   | 100                                | -                                           |
| - attitude                    | Integer   | 100                                | -                                           |
| - acceleration                | Integer   | 50                                 | -                                           |
| - velocity                    | Integer   | 50                                 | -                                           |
| - angular_velocity            | Integer   | 100                                | -                                           |
| - position                    | Integer   | 50                                 | -                                           |
| - altitude                    | Integer   | 50                                 | -                                           |
| - gps_data                    | Integer   | 1                                  | -                                           |
| - rtk_data                    | Integer   | 1                                  | -                                           |
| - magnetometer                | Integer   | 50                                 | -                                           |
| - rc_channels_data            | Integer   | 1                                  | -                                           |
| - gimbal_data                 | Integer   | 1                                  | -                                           |
| - flight_status               | Integer   | 1                                  | -                                           |
| - battery_level               | Integer   | 1                                  | -                                           |
| - control_information         | Integer   | 1                                  | -                                           |
| - esc_data_frequency          | Integer   | 1                                  | 
-

## Udev rules

To avoid changing the device name each time you run the psdk application, you can use the following udev rules

```bash
# DJI Serial Comm
SUBSYSTEM=="tty", SUBSYSTEMS=="usb", ATTRS{idVendor}=="YourVendor", ATTRS{idProduct}=="YourProduct", MODE="0666", SYMLINK+="dji_serial"
# DJI Advanced Sensing
SUBSYSTEM=="tty", SUBSYSTEMS=="usb", ATTRS{idVendor}=="YourVendor", ATTRS{idProduct}=="YourProduct", MODE="0666", SYMLINK+="dji_advanced_sensing"
```<|MERGE_RESOLUTION|>--- conflicted
+++ resolved
@@ -81,10 +81,6 @@
 | gimbal_frame                  | String    | "psdk_gimbal_link"                 | -                                           |
 | camera_frame                  | String    | "psdk_camera_link"                 | -                                           |
 | file download path            | String    | "/logs/media"                      | -                                           |
-<<<<<<< HEAD
-
-=======
->>>>>>> f27b51c4
 | mandatory_modules             |           |                                    |                                             |
 | - telemetry                   | Bool      |  True                              | Trigger node failure, if module not loaded  |
 | - flight_control              | Bool      |  True                              | Trigger node failure, if module not loaded  |
@@ -108,8 +104,7 @@
 | - flight_status               | Integer   | 1                                  | -                                           |
 | - battery_level               | Integer   | 1                                  | -                                           |
 | - control_information         | Integer   | 1                                  | -                                           |
-| - esc_data_frequency          | Integer   | 1                                  | 
--
+| - esc_data_frequency          | Integer   | 1                                  | -                                           |
 
 ## Udev rules
 
