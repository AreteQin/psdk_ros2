--- conflicted
+++ resolved
@@ -7,14 +7,6 @@
 cd ~/psdk_ros2_ws/src
 # Clone the psdk_ros2 wrapper
 git clone https://github.com/umdlife/psdk_ros2.git
-<<<<<<< HEAD
-git clone https://github.com/dji-sdk/Payload-SDK.git
-
-# Checkout the proper version of the Payload-SDK (currently the wrapper is compatible with the latest release v3.8)
-cd Payload-SDK
-git checkout release/v3.8
-=======
->>>>>>> c5671890
 
 # Before building, check the Dependencies section and make sure you have everything installed
 # You can also run rosdep to automatically install the dependencies
@@ -39,36 +31,6 @@
 
 The following parameters can be configured in the *psdk_wrapper/cfg/psdk_params.yaml* file:
 
-<<<<<<< HEAD
-| Parameter             | Data Type | Default Value                      | Comments                                    |
-| --------------------- | --------- | ---------------------------------- | ------------------------------------------- |
-| app_name              | String    | -                                  | Add your App name                           |
-| app_id                | String    | -                                  | Add your App id                             |
-| app_key               | String    | -                                  | Add your App key                            |
-| app_license           | String    | -                                  | Add your App license                        |
-| developer_account     | String    | -                                  | Add your developer account (not mandatory)  |
-| baudrate              | String    | 921600                             | -                                           |
-| link_config_file_path | String    | "absolute/path/to/config.json"     | (Optional) Default: cfg/link_config.json    |
-| imu_frame             | String    | "psdk_imu_link"                    | -                                           |
-| body_frame            | String    | "psdk_base_link"                   | -                                           |
-| map_frame             | String    | "psdk_map_enu"                     | -                                           |
-| gimbal_frame          | String    | "psdk_gimbal_link"                 | -                                           |
-| data_frequency        | Object    | -                                  | Options are: 1, 5, 10, 50, 100, 200, 400 Hz |
-| - imu                 | Integer   | 100                                | -                                           |
-| - attitude            | Integer   | 100                                | -                                           |
-| - acceleration        | Integer   | 50                                 | -                                           |
-| - velocity            | Integer   | 50                                 | -                                           |
-| - angular_velocity    | Integer   | 100                                | -                                           |
-| - position            | Integer   | 50                                 | -                                           |
-| - gps_data            | Integer   | 1                                  | -                                           |
-| - rtk_data            | Integer   | 1                                  | -                                           |
-| - magnetometer        | Integer   | 50                                 | -                                           |
-| - rc_channels_data    | Integer   | 1                                  | -                                           |
-| - gimbal_data         | Integer   | 1                                  | -                                           |
-| - flight_status       | Integer   | 1                                  | -                                           |
-| - battery_level       | Integer   | 1                                  | -                                           |
-| - control_information | Integer   | 50                                 | -                                           |
-=======
 | Parameter                     | Data Type | Default Value                      | Comments                                    |
 | ------------------------------| --------- | ---------------------------------- | ------------------------------------------- |
 | app_name                      | String    | -                                  | Add your App name                           |
@@ -102,7 +64,6 @@
 | - flight_status               | Integer   | 1                                  | -                                           |
 | - battery_level               | Integer   | 1                                  | -                                           |
 | - control_information         | Integer   | 1                                  | -                                           |
->>>>>>> c5671890
 
 
 To configure the hardware connection type and to specify the exact ports that need to be used, please use the *psdk_wrapper/cfg/link_config.json* file. This file follows a similar strategy to the file one must configure before running the DJI PSDK samples. Thus, for simplicity, the psdk_ros2 wrapper follows the same approach. Please notice, that the App configuration (e.g. app_id, app_key) has been kept in the ros parameter file. 
