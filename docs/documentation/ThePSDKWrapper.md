# The psdk_ros2 wrapper

This brief overview highlights the primary components and their roles within the `psdk_ros2` wrapper's code structure.

├── **psdk_interfaces** : *provides the main interfaces (msg, srv)* \
├── **psdk_wrapper** : *main wrapper code* 

Within the `psdk_wrapper` folder you can find:

* **3rdparty**: folder contains essential libraries sourced from DJI Payload-SDK for FCU interaction which had required small modifications
* **psdk_wrapper.cpp:** main lifecycle node which set-up and initializes the psdk application 
* **modules**: encapsulates specific functionalities of the wrapper
      		

## Modules

### Telemetry

This module subscribes to the main data exposed by the PSDK libraries and publishes it on ROS 2 topics. 

#### Available topics

Given the high number of topics available, these have been grouped under different categories  mimicking the options from DJI Assistant 2. Below you can find the topics currently available as well as the maximum frequency at which you can retrieve them. Note that these frequencies are different depending on the drone model you are using. The latest information of the maximum frequency of each topic and the corresponding drones can be found in this [table](https://developer.dji.com/doc/payload-sdk-tutorial/en/function-set/basic-function/info-management.html).

* **IMU**

| ROS 2 Topic          | M300 RTK  |  Matrice 30/30T | M350 RTK | 
| -------------------- |-----------| ----------------|----------|
| psdk_ros2/imu        |  400 Hz   |   50 Hz         |  400 Hz  |

* **Attitude**

| ROS 2 Topic          | M300 RTK  |  Matrice 30/30T | M350 RTK | 
| -------------------- |-----------| ----------------|----------|
| psdk_ros2/attitude   |  200 Hz   |   50 Hz         |  200 Hz  |

* **Acceleration**

| ROS 2 Topic                         | M300 RTK  |  Matrice 30/30T | M350 RTK | 
| ------------------------------------|-----------| ----------------|----------|
| psdk_ros2/acceleration_ground_fused |  200 Hz   |   50 Hz         |  200 Hz  |
| psdk_ros2/acceleration_body_fused   |  200 Hz   |   50 Hz         |  200 Hz  |
| psdk_ros2/acceleration_body_raw     |  400 Hz   |   50 Hz         |  400 Hz  |

* **Velocity**

| ROS 2 Topic                       | M300 RTK  |  Matrice 30/30T | M350 RTK | 
| ----------------------------------|-----------| ----------------|----------|
| psdk_ros2/velocity_ground_fused   |  200 Hz   |   50 Hz         |  200 Hz  |


* **Angular Velocity**

| ROS 2 Topic                         | M300 RTK  |  Matrice 30/30T | M350 RTK | 
| ------------------------------------|-----------| ----------------|----------|
| psdk_ros2/angular_rate_ground_fused |  200 Hz   |   50 Hz         |  200 Hz  |
| psdk_ros2/angular_rate_body_raw     |  400 Hz   |   50 Hz         |  400 Hz  |

* **Position**

| ROS 2 Topic              | M300 RTK  |  Matrice 30/30T | M350 RTK | 
| -------------------------|-----------| ----------------|----------|
| psdk_ros2/position_fused |  200 Hz   |   50 Hz         |  200 Hz  |

* **Altitude**

| ROS 2 Topic                     | M300 RTK  |  Matrice 30/30T | M350 RTK | 
| --------------------------------|-----------| ----------------|----------|
| psdk_ros2/altitude_sea_level    |  200 Hz   |   50 Hz         |  200 Hz  |
| psdk_ros2/altitude_barometric   |  200 Hz   |   50 Hz         |  200 Hz  |

* **GPS Data**

| ROS 2 Topic                   | M300 RTK  |  Matrice 30/30T | M350 RTK | 
| ------------------------------|-----------| ----------------|----------|
| psdk_ros2/gps_position_fused  |  200 Hz   |   50 Hz         |  200 Hz  |
| psdk_ros2/gps_position        |  5 Hz     |   50 Hz         |  5 Hz    |
| psdk_ros2/gps_velocity        |  5 Hz     |   50 Hz         |  5 Hz    |
| psdk_ros2/gps_details         |  5 Hz     |   50 Hz         |  5 Hz    |
| psdk_ros2/gps_signal_level    |  50 Hz    |   50 Hz         |  50 Hz   |
| psdk_ros2/gps_control_level   |  5 Hz     |   50 Hz         |  5 Hz    |

* **RTK Data**

| ROS 2 Topic                   | M300 RTK  |  Matrice 30/30T | M350 RTK | 
| ------------------------------|-----------| ----------------|----------|
| psdk_ros2/rtk_position        |  5 Hz     |   50 Hz         |  5 Hz    |
| psdk_ros2/rtk_velocity        |  5 Hz     |   50 Hz         |  5 Hz    |
| psdk_ros2/rtk_yaw             |  5 Hz     |   50 Hz         |  5 Hz    |
| psdk_ros2/rtk_position_info   |  5 Hz     |   50 Hz         |  5 Hz    |
| psdk_ros2/rtk_yaw_info        |  5 Hz     |   50 Hz         |  5 Hz    |

* **Magnetometer**

| ROS 2 Topic                   | M300 RTK  |  Matrice 30/30T | M350 RTK | 
| ------------------------------|-----------| ----------------|----------|
| psdk_ros2/magnetic_field      |  100 Hz   |   50 Hz         |  100 Hz  |

* **RC Channels Data**

| ROS 2 Topic       | M300 RTK  |  Matrice 30/30T | M350 RTK  | 
| ------------------|-----------| ----------------|---------- |
| psdk_ros2/rc      |  50 Hz    |   50 Hz         |  50 Hz    |

* **Gimbal Data**

| ROS 2 Topic                  | M300 RTK   |  Matrice 30/30T | M350 RTK | 
| -----------------------------|------------| ----------------|----------|
| psdk_ros2/gimbal_angles      |  50 Hz     |   50 Hz         |  50 Hz  |
| psdk_ros2/gimbal_status      |  50 Hz     |   -             |  50 Hz  |

* **Flight Status**

| ROS 2 Topic                   | M300 RTK   |  Matrice 30/30T | M350 RTK | 
| ------------------------------|------------| ----------------|----------|
| psdk_ros2/flight_status       |  50 Hz     |   50 Hz         |  50 Hz   |
| psdk_ros2/display_mode        |  50 Hz     |   50 Hz         |  50 Hz   |
| psdk_ros2/landing_gear_status |  50 Hz     |   -             |  50 Hz   |
| psdk_ros2/motor_start_error   |  50 Hz     |   -             |  50 Hz   |
| psdk_ros2/flight_anomaly      |  50 Hz     |   50 Hz         |  50 Hz   |

* **Battery Level**

| ROS 2 Topic                               | M300 RTK   |  Matrice 30/30T | M350 RTK | 
| ------------------------------------------|------------| ----------------|----------|
| psdk_ros2/battery                         |  50 Hz     |   -             |  50 Hz   |
| psdk_ros2/psdk_ros2/single_battery_index1 |  50 Hz     |   50 Hz         |  50 Hz   |
| psdk_ros2/psdk_ros2/single_battery_index2 |  50 Hz     |   50 Hz         |  50 Hz   |

* **Control Information**

| ROS 2 Topic                       | M300 RTK    |  Matrice 30/30T | M350 RTK | 
| ----------------------------------|-------------| ----------------|----------|
| psdk_ros2/height_above_ground     |  200 Hz     |   -             |  200 Hz  |
| psdk_ros2/control_mode            |  50 Hz      |   50 Hz         |  50 Hz   |
| psdk_ros2/home_point              |  50 Hz      |   50 Hz         |  50 Hz   |
| psdk_ros2/home_point_status       |  50 Hz      |   50 Hz         |  50 Hz   |
| psdk_ros2/home_point_altitude     |  1 Hz       |   50 Hz         |  1 Hz    |
| psdk_ros2/relative_obstacle_info  |  100 Hz     |   50 Hz         |  100 Hz  |


* **Health Management System (HMS)**

| ROS 2 Topic               | M300 RTK   | Matrice 30/30T | M350 RTK | 
| --------------------------|------------|----------------|----------|
| psdk_ros2/hms_info_table  |  1 Hz      |   1 Hz         |  1 Hz    |

* **ESC Data**

| ROS 2 Topic         | M300 RTK   | Matrice 30/30T | M350 RTK | 
| --------------------|------------|----------------|----------|
| psdk_ros2/esc_data  |  50 Hz     |   50 Hz        |  50 Hz   |

The user can set a specific publishing frequency to each category within the `psdk_params.yaml` file and this will be applied to all topics contained within it. The possible frequencies that can be set for any given category are: 1, 5, 10, 50, 100, 200, 400 Hz. If the frequency set by the user is higher than the maximum one handled internally by the PSDK libraries, an error message will appear. Setting a high number of topics to the maximum frequency may prevent some topics from initializing or may reduce the update frequency of certain topics. Please consider using a moderate number of topics to optimize performance and ensure all topics initialize properly.

<div style="background-color: #D6EAF8; padding: 10px; border: 1px solid ##FBFAFA;">
    <p style="margin: 0;"><strong> Note:</strong>  If 0 Hz frequency is set, the publisher of that topic will be disabled.</p>
</div>

<div style="margin-bottom: 20px;"></div>

#### Coordinate frames

This wrapper is using the ROS standard convention [REP 103](https://www.ros.org/reps/rep-0103.html) and [REP 105](https://www.ros.org/reps/rep-0105.html). Thus, it transforms the FCU typical coordinate frames NED/FRD to ROS standards ENU/FLU. It is known, that there is room for improvement in the current implementation, thus users of this repo are asked to report any issue encountered and open PRs to improve the quality and robustness of the code. 


### Flight control 

The following topics are exposed to send commands to the FCU of the aircraft:

#### `/psdk_ros2/flight_control_setpoint_ENUposition_yaw`

 - **Message Type**: `sensor_msgs::msg::Joy`

 - `axes[0]`: x command [m]

 - `axes[1]`: y command [m]

    <div style="background-color: #FFDDB8; padding: 10px; border: 1px solid #c3d9ff;">
        <p style="margin: 0;font-size: 12px"><strong> Warning:</strong> </p> <p style="font-size: 12px;">These commands are relative. Thus, the aircraft does not stop upon reaching the provided X/Y commands!! The low-level implementation of this functionality lacks a position controller for these axes. If this is desired, the user should implement his/hers own way of sending an XY command and stopping once the aircraft reaches it. 
    </div>

 - `axes[2]`: z command [m]

    * This command is relative to the global Cartesian frame where the aircraft has been initialized.
    * The aircraft will stop at the designated z command once it reaches it. 

 - `axes[3]`: yaw command [rad]

    * The commanded yaw is assumed to be following REP 103, thus a FLU rotation wrt to ENU frame
    * The aircraft will stop at the designated yaw command once it reaches it. 

#### `/psdk_ros2/flight_control_setpoint_ENUvelocity_yawrate`

These commands are with respect to a ENU oriented global Cartesian frame where the aircraft has been initialized.
- **Message Type**: `sensor_msgs::msg::Joy`
- `axes[0]`: x velocity command [m/s]
- `axes[1]`: y velocity command [m/s]
- `axes[2]`: z velocity command [m/s]
- `axes[3]`: yaw rate command [rad/s]


#### `/psdk_ros2/flight_control_setpoint_FLUvelocity_yawrate`

These commands are with respect to a body frame (FLU).
- **Message Type**: `sensor_msgs::msg::Joy`
- `axes[0]`: x velocity command [m/s]
- `axes[1]`: y velocity command [m/s]
- `axes[2]`: z velocity command [m/s]
- `axes[3]`: yaw rate command [rad/s]

#### `/psdk_ros2/flight_control_setpoint_generic`

  * WIP: currently not implemented  

#### `/psdk_ros2/flight_control_setpoint_rollpitch_yawrate_thrust`

  * WIP: currently not implemented  

### Camera 

This module implements the main functionalities related with different camera payloads that can be mounted on-board the copter. 
The PSDK libraries define a payload index for each camera mounted on-board a copter as follows:

```cpp
typedef enum {
    DJI_MOUNT_POSITION_UNKNOWN = 0,
    DJI_MOUNT_POSITION_PAYLOAD_PORT_NO1 = 1,
    DJI_MOUNT_POSITION_PAYLOAD_PORT_NO2 = 2,
    DJI_MOUNT_POSITION_PAYLOAD_PORT_NO3 = 3,
    DJI_MOUNT_POSITION_EXTENSION_PORT = 4,
} E_DjiMountPosition;
```

Thus, when calling any of the services explained below, first the payload index or mount position needs to be specified so that the proper camera is selected. By default, the payload index is set to 1 in many services. 

#### Camera settings

The following camera parameters can be set/get. Please note, that some of these are not available for all camera types or need the camera to be put in a particular mode before the parameter can be set. Check the API Documentation for more information regaring the inputs and outputs of these ROS 2 services. 

| Name                                        | Type      |
| --------------------------------------------| --------- | 
| psdk_ros2/camera_get_type                   | Service   |
| psdk_ros2/camera_set_exposure_mode_ev       | Service   |
| psdk_ros2/camera_get_exposure_mode_ev       | Service   |
| psdk_ros2/camera_set_shutter_speed          | Service   | 
| psdk_ros2/camera_get_shutter_speed          | Service   |
| psdk_ros2/camera_set_iso                    | Service   |         
| psdk_ros2/camera_get_iso                    | Service   |   
| psdk_ros2/camera_set_focus_target           | Service   |
| psdk_ros2/camera_get_focus_target           | Service   | 
| psdk_ros2/camera_set_focus_mode             | Service   | 
| psdk_ros2/camera_get_focus_mode             | Service   |
| psdk_ros2/camera_set_optical_zoom           | Service   | 
| psdk_ros2/camera_get_optical_zoom           | Service   |      
| psdk_ros2/camera_set_infrared_zoom          | Service   | 
| psdk_ros2/camera_set_aperture               | Service   | 
| psdk_ros2/camera_get_aperture               | Service   | 
| psdk_ros2/camera_get_laser_ranging_info     | Service   |

#### Camera commands

The following services can be called to start shooting photos or record videos with the payload installed on-board the copter. Check the API Documentation for more information regarding the inputs and outputs of these ROS 2 services. 

| Name                                    | Type      |
| ----------------------------------------| --------- | 
| psdk_ros2/camera_shoot_single_photo     | Service   | 
| psdk_ros2/camera_shoot_burst_photo      | Service   |  
| psdk_ros2/camera_shoot_interval_photo   | Service   | 
| psdk_ros2/camera_stop_shoot_photo       | Service   | 
| psdk_ros2/camera_record_video           | Service   |

#### Camera streaming

The camera streaming is managed by a ROS 2 service. Calling the `psdk_ros2/camera_setup_streaming` you can select the payload index of the camera you want to stream, the camera source (e.g. zoom camera/wide camera) and whether to start or stop the streaming with a boolean. Moreover, one can set if the stream should be published decoded or encoded. Once the streaming is started, you can see the images either on the `psdk_ros2/main_camera_stream`  if the main camera has been selected or the `psdk_ros2/fpv_camera_stream`  if the FPV camera has been selected. 

Please notice that the frequency of the streaming will depend on the computational resources available on the board where the `psdk_ros2 wrapper` is launched. 

| Name                              | Type      |
| --------------------------------- | --------- | 
| psdk_ros2/camera_setup_streaming  | Service   | 
| psdk_ros2/main_camera_stream      | Topic     | 
| psdk_ros2/fpv_camera_stream       | Topic     | 

#### Camera file management

Camera services for managing the SD card storage from the DJI payload. Calling the `psdk_ros2/camera_get_file_list_info` returns as a result the number of files and an array of file data. With this information you are able to manipulate the objects inside the SD card by calling the other services like `psdk_ros2/camera_download_file_by_index` or `psdk_ros2/camera_delete_file_by_index`. Inside these services you need to specify the location where the files will be saved. You can configure the path for the file download via a ROS 2 parameter (see psdk_params.yml).

Moreover, one can check the current storage capacity of the SD card (`psdk_ros2/camera_get_sd_storage_info`) and format it if desired (`psdk_ros2/camera_format_sd_card`).

| Name                                        | Type      |
| --------------------------------------------| --------- | 
| psdk_ros2/camera_get_file_list_info         | Service   |
<<<<<<< HEAD
| psdk_ros2/camera_download_file_by_index     | Service   |
| psdk_ros2/camera_delete_file_by_index       | Service   |
=======
| psdk_ros2/camera_download_file_by_index     | Action    |
| psdk_ros2/camera_delete_file_by_index       | Action    |
>>>>>>> f27b51c4
| psdk_ros2/camera_get_sd_storage_info        | Service   |
| psdk_ros2/camera_format_sd_card             | Service   |
 

### Gimbal


| Name                              | Type      |
| --------------------------------- | --------- | 
| psdk_ros2/gimbal_set_mode         | Service   |
| psdk_ros2/gimbal_reset            | Service   |
| psdk_ros2/gimbal_rotation         | Publisher |
| psdk_ros2/gimbal_angles           | Topic     |<|MERGE_RESOLUTION|>--- conflicted
+++ resolved
@@ -291,13 +291,8 @@
 | Name                                        | Type      |
 | --------------------------------------------| --------- | 
 | psdk_ros2/camera_get_file_list_info         | Service   |
-<<<<<<< HEAD
-| psdk_ros2/camera_download_file_by_index     | Service   |
-| psdk_ros2/camera_delete_file_by_index       | Service   |
-=======
 | psdk_ros2/camera_download_file_by_index     | Action    |
 | psdk_ros2/camera_delete_file_by_index       | Action    |
->>>>>>> f27b51c4
 | psdk_ros2/camera_get_sd_storage_info        | Service   |
 | psdk_ros2/camera_format_sd_card             | Service   |
  
